/* -*- Mode: C++; tab-width: 8; indent-tabs-mode: nil; c-basic-offset: 2 -*- */
/* vim: set sw=4 ts=8 et tw=80 : */
/* This Source Code Form is subject to the terms of the Mozilla Public
 * License, v. 2.0. If a copy of the MPL was not distributed with this
 * file, You can obtain one at http://mozilla.org/MPL/2.0/. */

#ifndef mozilla_layers_CompositorBridgeParent_h
#define mozilla_layers_CompositorBridgeParent_h

// Enable this pref to turn on compositor performance warning.
// This will print warnings if the compositor isn't meeting
// its responsiveness objectives:
//    1) Compose a frame within 15ms of receiving a ScheduleCompositeCall
//    2) Unless a frame was composited within the throttle threshold in
//       which the deadline will be 15ms + throttle threshold
//#define COMPOSITOR_PERFORMANCE_WARNING

#include <stdint.h>                     // for uint64_t
#include "Layers.h"                     // for Layer
#include "mozilla/Assertions.h"         // for MOZ_ASSERT_HELPER2
#include "mozilla/Attributes.h"         // for override
#include "mozilla/Maybe.h"
#include "mozilla/Monitor.h"            // for Monitor
#include "mozilla/RefPtr.h"             // for RefPtr
#include "mozilla/TimeStamp.h"          // for TimeStamp
#include "mozilla/dom/ipc/IdType.h"
#include "mozilla/gfx/Point.h"          // for IntSize
#include "mozilla/ipc/ProtocolUtils.h"
#include "mozilla/ipc/SharedMemory.h"
#include "mozilla/layers/CompositorController.h"
#include "mozilla/layers/CompositorOptions.h"
#include "mozilla/layers/CompositorVsyncSchedulerOwner.h"
#include "mozilla/layers/GeckoContentController.h"
#include "mozilla/layers/ISurfaceAllocator.h" // for ShmemAllocator
#include "mozilla/layers/LayersMessages.h"  // for TargetConfig
#include "mozilla/layers/MetricsSharingController.h"
#include "mozilla/layers/PCompositorBridgeParent.h"
#include "mozilla/layers/APZTestData.h"
#include "mozilla/widget/CompositorWidget.h"
#include "nsISupportsImpl.h"
#include "ThreadSafeRefcountingWithMainThreadDestruction.h"

class MessageLoop;
class nsIWidget;

namespace mozilla {

class CancelableRunnable;

namespace gfx {
class DrawTarget;
class GPUProcessManager;
class GPUParent;
} // namespace gfx

namespace ipc {
class Shmem;
} // namespace ipc

namespace layers {

class APZCTreeManager;
class APZCTreeManagerParent;
class AsyncCompositionManager;
class Compositor;
class CompositorBridgeParent;
class CompositorVsyncScheduler;
class HostLayerManager;
class LayerTransactionParent;
class PAPZParent;
class CrossProcessCompositorBridgeParent;
class CompositorThreadHolder;
class InProcessCompositorSession;
class WebRenderBridgeParent;

struct ScopedLayerTreeRegistration
{
  ScopedLayerTreeRegistration(APZCTreeManager* aApzctm,
                              uint64_t aLayersId,
                              Layer* aRoot,
                              GeckoContentController* aController);
  ~ScopedLayerTreeRegistration();

private:
  uint64_t mLayersId;
};

class CompositorBridgeParentBase : public PCompositorBridgeParent,
                                   public HostIPCAllocator,
                                   public ShmemAllocator,
                                   public MetricsSharingController
{
public:
  virtual void ShadowLayersUpdated(LayerTransactionParent* aLayerTree,
                                   const TransactionInfo& aInfo,
                                   bool aHitTestUpdate) = 0;

  virtual AsyncCompositionManager* GetCompositionManager(LayerTransactionParent* aLayerTree) { return nullptr; }

  virtual void NotifyClearCachedResources(LayerTransactionParent* aLayerTree) { }

  virtual void ForceComposite(LayerTransactionParent* aLayerTree) { }
  virtual bool SetTestSampleTime(LayerTransactionParent* aLayerTree,
                                 const TimeStamp& aTime) { return true; }
  virtual void LeaveTestMode(LayerTransactionParent* aLayerTree) { }
  virtual void ApplyAsyncProperties(LayerTransactionParent* aLayerTree) = 0;
  virtual void FlushApzRepaints(const LayerTransactionParent* aLayerTree) = 0;
  virtual void GetAPZTestData(const LayerTransactionParent* aLayerTree,
                              APZTestData* aOutData) { }
  virtual void SetConfirmedTargetAPZC(const LayerTransactionParent* aLayerTree,
                                      const uint64_t& aInputBlockId,
                                      const nsTArray<ScrollableLayerGuid>& aTargets) = 0;
  virtual void UpdatePaintTime(LayerTransactionParent* aLayerTree, const TimeDuration& aPaintTime) {}

  virtual ShmemAllocator* AsShmemAllocator() override { return this; }

  virtual mozilla::ipc::IPCResult RecvSyncWithCompositor() override { return IPC_OK(); }

  virtual void ObserveLayerUpdate(uint64_t aLayersId, uint64_t aEpoch, bool aActive) = 0;

  virtual void NotifyDidComposite(uint64_t aTransactionId, TimeStamp& aCompositeStart, TimeStamp& aCompositeEnd) {}

  // HostIPCAllocator
  virtual base::ProcessId GetChildProcessId() override;
  virtual void NotifyNotUsed(PTextureParent* aTexture, uint64_t aTransactionId) override;
  virtual void SendAsyncMessage(const InfallibleTArray<AsyncParentMessageData>& aMessage) override;

  // ShmemAllocator
  virtual bool AllocShmem(size_t aSize,
                          mozilla::ipc::SharedMemory::SharedMemoryType aType,
                          mozilla::ipc::Shmem* aShmem) override;
  virtual bool AllocUnsafeShmem(size_t aSize,
                                mozilla::ipc::SharedMemory::SharedMemoryType aType,
                                mozilla::ipc::Shmem* aShmem) override;
  virtual void DeallocShmem(mozilla::ipc::Shmem& aShmem) override;

  // MetricsSharingController
  NS_IMETHOD_(MozExternalRefCountType) AddRef() override { return HostIPCAllocator::AddRef(); }
  NS_IMETHOD_(MozExternalRefCountType) Release() override { return HostIPCAllocator::Release(); }
  base::ProcessId RemotePid() override;
  bool StartSharingMetrics(mozilla::ipc::SharedMemoryBasic::Handle aHandle,
                           CrossProcessMutexHandle aMutexHandle,
                           uint64_t aLayersId,
                           uint32_t aApzcId) override;
  bool StopSharingMetrics(FrameMetrics::ViewID aScrollId,
                          uint32_t aApzcId) override;
};

class CompositorBridgeParent final : public CompositorBridgeParentBase
                                   , public CompositorController
                                   , public CompositorVsyncSchedulerOwner
{
  friend class CompositorThreadHolder;
  friend class InProcessCompositorSession;
  friend class gfx::GPUProcessManager;
  friend class gfx::GPUParent;

public:
  NS_IMETHOD_(MozExternalRefCountType) AddRef() override { return CompositorBridgeParentBase::AddRef(); }
  NS_IMETHOD_(MozExternalRefCountType) Release() override { return CompositorBridgeParentBase::Release(); }

  explicit CompositorBridgeParent(CSSToLayoutDeviceScale aScale,
                                  const TimeDuration& aVsyncRate,
                                  const CompositorOptions& aOptions,
                                  bool aUseExternalSurfaceSize,
                                  const gfx::IntSize& aSurfaceSize);

  // Must only be called by CompositorBridgeChild. After invoking this, the
  // IPC channel is active and RecvWillStop/ActorDestroy must be called to
  // free the compositor.
  void InitSameProcess(widget::CompositorWidget* aWidget,
                       const uint64_t& aLayerTreeId);

  // Must only be called by GPUParent. After invoking this, the IPC channel
  // is active and RecvWillStop/ActorDestroy must be called to free the
  // compositor.
  bool Bind(Endpoint<PCompositorBridgeParent>&& aEndpoint);

  virtual mozilla::ipc::IPCResult RecvInitialize(const uint64_t& aRootLayerTreeId) override;
  virtual mozilla::ipc::IPCResult RecvReset(nsTArray<LayersBackend>&& aBackendHints,
                         const uint64_t& aSeqNo,
                         bool* aResult,
                         TextureFactoryIdentifier* aOutIdentifier) override;
  virtual mozilla::ipc::IPCResult RecvGetFrameUniformity(FrameUniformityData* aOutData) override;
  virtual mozilla::ipc::IPCResult RecvRequestOverfill() override;
  virtual mozilla::ipc::IPCResult RecvWillClose() override;
  virtual mozilla::ipc::IPCResult RecvPause() override;
  virtual mozilla::ipc::IPCResult RecvResume() override;
  virtual mozilla::ipc::IPCResult RecvNotifyChildCreated(const uint64_t& child) override;
  virtual mozilla::ipc::IPCResult RecvNotifyChildRecreated(const uint64_t& child) override;
  virtual mozilla::ipc::IPCResult RecvAdoptChild(const uint64_t& child) override;
  virtual mozilla::ipc::IPCResult RecvMakeSnapshot(const SurfaceDescriptor& aInSnapshot,
                                const gfx::IntRect& aRect) override;
  virtual mozilla::ipc::IPCResult RecvFlushRendering() override;
  virtual mozilla::ipc::IPCResult RecvForcePresent() override;

  virtual mozilla::ipc::IPCResult RecvAcknowledgeCompositorUpdate(const uint64_t& aLayersId) override {
    MOZ_ASSERT_UNREACHABLE("This message is only sent cross-process");
    return IPC_OK();
  }

  virtual mozilla::ipc::IPCResult RecvNotifyRegionInvalidated(const nsIntRegion& aRegion) override;
  virtual mozilla::ipc::IPCResult RecvStartFrameTimeRecording(const int32_t& aBufferSize, uint32_t* aOutStartIndex) override;
  virtual mozilla::ipc::IPCResult RecvStopFrameTimeRecording(const uint32_t& aStartIndex, InfallibleTArray<float>* intervals) override;

  // Unused for chrome <-> compositor communication (which this class does).
  // @see CrossProcessCompositorBridgeParent::RecvRequestNotifyAfterRemotePaint
  virtual mozilla::ipc::IPCResult RecvRequestNotifyAfterRemotePaint() override { return IPC_OK(); };

  virtual mozilla::ipc::IPCResult RecvClearApproximatelyVisibleRegions(const uint64_t& aLayersId,
                                                                       const uint32_t& aPresShellId) override;
  void ClearApproximatelyVisibleRegions(const uint64_t& aLayersId,
                                        const Maybe<uint32_t>& aPresShellId);
  virtual mozilla::ipc::IPCResult RecvNotifyApproximatelyVisibleRegion(const ScrollableLayerGuid& aGuid,
                                                                       const CSSIntRegion& aRegion) override;

  virtual mozilla::ipc::IPCResult RecvAllPluginsCaptured() override;

  virtual void ActorDestroy(ActorDestroyReason why) override;

  virtual void ShadowLayersUpdated(LayerTransactionParent* aLayerTree,
                                   const TransactionInfo& aInfo,
                                   bool aHitTestUpdate) override;
  virtual void ForceComposite(LayerTransactionParent* aLayerTree) override;
  virtual bool SetTestSampleTime(LayerTransactionParent* aLayerTree,
                                 const TimeStamp& aTime) override;
  virtual void LeaveTestMode(LayerTransactionParent* aLayerTree) override;
  virtual void ApplyAsyncProperties(LayerTransactionParent* aLayerTree)
               override;
  virtual void FlushApzRepaints(const LayerTransactionParent* aLayerTree) override;
  virtual void GetAPZTestData(const LayerTransactionParent* aLayerTree,
                              APZTestData* aOutData) override;
  virtual void SetConfirmedTargetAPZC(const LayerTransactionParent* aLayerTree,
                                      const uint64_t& aInputBlockId,
                                      const nsTArray<ScrollableLayerGuid>& aTargets) override;
  virtual AsyncCompositionManager* GetCompositionManager(LayerTransactionParent* aLayerTree) override { return mCompositionManager; }

  virtual PTextureParent* AllocPTextureParent(const SurfaceDescriptor& aSharedData,
                                              const LayersBackend& aLayersBackend,
                                              const TextureFlags& aFlags,
                                              const uint64_t& aId,
                                              const uint64_t& aSerial) override;
  virtual bool DeallocPTextureParent(PTextureParent* actor) override;

  virtual bool IsSameProcess() const override;


  PCompositorWidgetParent* AllocPCompositorWidgetParent(const CompositorWidgetInitData& aInitData) override;
  bool DeallocPCompositorWidgetParent(PCompositorWidgetParent* aActor) override;

  void ObserveLayerUpdate(uint64_t aLayersId, uint64_t aEpoch, bool aActive) override { }

  /**
   * Request that the compositor be recreated due to a shared device reset.
   * This must be called on the main thread, and blocks until a task posted
   * to the compositor thread has completed.
   *
   * Note that this posts a task directly, rather than using synchronous
   * IPDL, and waits on a monitor notification from the compositor thread.
   * We do this as a best-effort attempt to jump any IPDL messages that
   * have not yet been posted (and are sitting around in the IO pipe), to
   * minimize the amount of time the main thread is blocked.
   */
  bool ResetCompositor(const nsTArray<LayersBackend>& aBackendHints,
                       uint64_t aSeqNo,
                       TextureFactoryIdentifier* aOutIdentifier);

  /**
   * This forces the is-first-paint flag to true. This is intended to
   * be called by the widget code when it loses its viewport information
   * (or for whatever reason wants to refresh the viewport information).
   * The information refresh happens because the compositor will call
   * SetFirstPaintViewport on the next frame of composition.
   */
  mozilla::ipc::IPCResult RecvForceIsFirstPaint() override;

  static void SetShadowProperties(Layer* aLayer);

  void NotifyChildCreated(uint64_t aChild);

  void AsyncRender();

  // Can be called from any thread
  void ScheduleRenderOnCompositorThread() override;
  void SchedulePauseOnCompositorThread();
  void InvalidateOnCompositorThread();
  /**
   * Returns true if a surface was obtained and the resume succeeded; false
   * otherwise.
   */
  bool ScheduleResumeOnCompositorThread();
  bool ScheduleResumeOnCompositorThread(int width, int height);

  virtual void ScheduleComposition();
  void NotifyShadowTreeTransaction(uint64_t aId, bool aIsFirstPaint,
      bool aScheduleComposite, uint32_t aPaintSequenceNumber,
      bool aIsRepeatTransaction, bool aHitTestUpdate);

  void UpdatePaintTime(LayerTransactionParent* aLayerTree,
                       const TimeDuration& aPaintTime) override;

  /**
   * Check rotation info and schedule a rendering task if needed.
   * Only can be called from compositor thread.
   */
  void ScheduleRotationOnCompositorThread(const TargetConfig& aTargetConfig, bool aIsFirstPaint);

  /**
   * Returns the unique layer tree identifier that corresponds to the root
   * tree of this compositor.
   */
  uint64_t RootLayerTreeId();

  /**
   * Notify local and remote layer trees connected to this compositor that
   * the compositor's local device is being reset. All layers must be
   * invalidated to clear any cached TextureSources.
   *
   * This must be called on the compositor thread.
   */
  void InvalidateRemoteLayers();

  /**
   * Returns a pointer to the CompositorBridgeParent corresponding to the given ID.
   */
  static CompositorBridgeParent* GetCompositorBridgeParent(uint64_t id);

  /**
   * Notify the compositor for the given layer tree that vsync has occurred.
   */
  static void NotifyVsync(const TimeStamp& aTimeStamp, const uint64_t& aLayersId);

  /**
   * Set aController as the pan/zoom callback for the subtree referred
   * to by aLayersId.
   *
   * Must run on content main thread.
   */
  static void SetControllerForLayerTree(uint64_t aLayersId,
                                        GeckoContentController* aController);

  /**
   * A new child process has been configured to push transactions
   * directly to us.  Transport is to its thread context.
   */
  static bool
  CreateForContent(Endpoint<PCompositorBridgeParent>&& aEndpoint);

  struct LayerTreeState {
    LayerTreeState();
    ~LayerTreeState();
    RefPtr<Layer> mRoot;
    RefPtr<GeckoContentController> mController;
    APZCTreeManagerParent* mApzcTreeManagerParent;
    RefPtr<CompositorBridgeParent> mParent;
    HostLayerManager* mLayerManager;
    RefPtr<WebRenderBridgeParent> mWrBridge;
    // Pointer to the CrossProcessCompositorBridgeParent. Used by APZCs to share
    // their FrameMetrics with the corresponding child process that holds
    // the PCompositorBridgeChild
    CrossProcessCompositorBridgeParent* mCrossProcessParent;
    TargetConfig mTargetConfig;
    APZTestData mApzTestData;
    LayerTransactionParent* mLayerTree;
    nsTArray<PluginWindowData> mPluginData;
    bool mUpdatedPluginDataAvailable;

    // Number of times the compositor has been reset without having been
    // acknowledged by the child.
    uint32_t mPendingCompositorUpdates;

    CompositorController* GetCompositorController() const;
    MetricsSharingController* CrossProcessSharingController() const;
    MetricsSharingController* InProcessSharingController() const;
  };

  /**
   * Lookup the indirect shadow tree for |aId| and return it if it
   * exists.  Otherwise null is returned.  This must only be called on
   * the compositor thread.
   */
  static LayerTreeState* GetIndirectShadowTree(uint64_t aId);

  /**
   * Given the layers id for a content process, get the APZCTreeManagerParent
   * for the corresponding *root* layers id. That is, the APZCTreeManagerParent,
   * if one is found, will always be connected to the parent process rather
   * than a content process. Note that unless the compositor process is
   * separated this is expected to return null, because if the compositor is
   * living in the gecko parent process then there is no APZCTreeManagerParent
   * for the parent process.
   */
  static APZCTreeManagerParent* GetApzcTreeManagerParentForRoot(
        uint64_t aContentLayersId);
  /**
   * Same as the GetApzcTreeManagerParentForRoot function, but returns
   * the GeckoContentController for the parent process.
   */
  static GeckoContentController* GetGeckoContentControllerForRoot(
        uint64_t aContentLayersId);

#if defined(XP_WIN) || defined(MOZ_WIDGET_GTK)
  /**
   * Calculates and requests the main thread update plugin positioning, clip,
   * and visibility via ipc.
   */
  bool UpdatePluginWindowState(uint64_t aId);

  /**
   * Plugin visibility helpers for the apz (main thread) and compositor
   * thread.
   */
  void ScheduleShowAllPluginWindows() override;
  void ScheduleHideAllPluginWindows() override;
  void ShowAllPluginWindows();
  void HideAllPluginWindows();
#else
  void ScheduleShowAllPluginWindows() override {}
  void ScheduleHideAllPluginWindows() override {}
#endif

  /**
   * Main thread response for a plugin visibility request made by the
   * compositor thread.
   */
  virtual mozilla::ipc::IPCResult RecvRemotePluginsReady() override;

  /**
   * Used by the profiler to denote when a vsync occured
   */
  static void PostInsertVsyncProfilerMarker(mozilla::TimeStamp aVsyncTimestamp);

  widget::CompositorWidget* GetWidget() { return mWidget; }

  void ForceComposeToTarget(gfx::DrawTarget* aTarget, const gfx::IntRect* aRect = nullptr);

  PAPZCTreeManagerParent* AllocPAPZCTreeManagerParent(const uint64_t& aLayersId) override;
  bool DeallocPAPZCTreeManagerParent(PAPZCTreeManagerParent* aActor) override;

  PAPZParent* AllocPAPZParent(const uint64_t& aLayersId) override;
  bool DeallocPAPZParent(PAPZParent* aActor) override;

  mozilla::ipc::IPCResult RecvGetCompositorOptions(const uint64_t& aLayersId,
                                                   CompositorOptions* aOptions) override;

  RefPtr<APZCTreeManager> GetAPZCTreeManager();

  CompositorOptions GetOptions() const {
    return mOptions;
  }

<<<<<<< HEAD
  PWebRenderBridgeParent* AllocPWebRenderBridgeParent(const wr::PipelineId& aPipelineId,
                                                      TextureFactoryIdentifier* aTextureFactoryIdentifier) override;
  bool DeallocPWebRenderBridgeParent(PWebRenderBridgeParent* aActor) override;
  static void SetWebRenderProfilerEnabled(bool aEnabled);

=======
  static CompositorBridgeParent* GetCompositorBridgeParentFromLayersId(const uint64_t& aLayersId);
>>>>>>> f012888d
private:

  void Initialize();

  /**
   * Called during destruction in order to release resources as early as possible.
   */
  void StopAndClearResources();

  /**
   * This returns a reference to the APZCTreeManager to which
   * pan/zoom-related events can be sent.
   */
  static already_AddRefed<APZCTreeManager> GetAPZCTreeManager(uint64_t aLayersId);

  /**
   * Release compositor-thread resources referred to by |aID|.
   *
   * Must run on the content main thread.
   */
  static void DeallocateLayerTreeId(uint64_t aId);

protected:
  // Protected destructor, to discourage deletion outside of Release():
  virtual ~CompositorBridgeParent();

  void DeferredDestroy();

  virtual PLayerTransactionParent*
    AllocPLayerTransactionParent(const nsTArray<LayersBackend>& aBackendHints,
                                 const uint64_t& aId,
                                 TextureFactoryIdentifier* aTextureFactoryIdentifier,
                                 bool* aSuccess) override;
  virtual bool DeallocPLayerTransactionParent(PLayerTransactionParent* aLayers) override;
  virtual void ScheduleTask(already_AddRefed<CancelableRunnable>, int);

  void SetEGLSurfaceSize(int width, int height);

  void InitializeLayerManager(const nsTArray<LayersBackend>& aBackendHints);

public:
  void PauseComposition();
  void ResumeComposition();
  void ResumeCompositionAndResize(int width, int height);
  void Invalidate();

protected:
  void ForceComposition();
  void CancelCurrentCompositeTask();

  // CompositorVsyncSchedulerOwner
  bool IsPendingComposite() override;
  void FinishPendingComposite() override;
  void CompositeToTarget(gfx::DrawTarget* aTarget, const gfx::IntRect* aRect = nullptr) override;

  RefPtr<Compositor> NewCompositor(const nsTArray<LayersBackend>& aBackendHints);
  void ResetCompositorTask(const nsTArray<LayersBackend>& aBackendHints,
                           uint64_t aSeqNo,
                           Maybe<TextureFactoryIdentifier>* aOutNewIdentifier);
  Maybe<TextureFactoryIdentifier> ResetCompositorImpl(const nsTArray<LayersBackend>& aBackendHints);

  /**
   * Add a compositor to the global compositor map.
   */
  static void AddCompositor(CompositorBridgeParent* compositor, uint64_t* id);
  /**
   * Remove a compositor from the global compositor map.
   */
  static CompositorBridgeParent* RemoveCompositor(uint64_t id);

  /**
   * Creates the global compositor map.
   */
  static void Setup();

  /**
   * Destroys the compositor thread and global compositor map.
   */
  static void Shutdown();

  /**
   * Finish the shutdown operation on the compositor thread.
   */
  static void FinishShutdown();

  /**
   * Return true if current state allows compositing, that is
   * finishing a layers transaction.
   */
  bool CanComposite();

  void DidComposite(TimeStamp& aCompositeStart, TimeStamp& aCompositeEnd);

  virtual void NotifyDidComposite(uint64_t aTransactionId, TimeStamp& aCompositeStart, TimeStamp& aCompositeEnd) override;

  // The indirect layer tree lock must be held before calling this function.
  // Callback should take (LayerTreeState* aState, const uint64_t& aLayersId)
  template <typename Lambda>
  inline void ForEachIndirectLayerTree(const Lambda& aCallback);

  RefPtr<HostLayerManager> mLayerManager;
  RefPtr<Compositor> mCompositor;
  RefPtr<AsyncCompositionManager> mCompositionManager;
  RefPtr<WebRenderBridgeParent> mWrBridge;
  widget::CompositorWidget* mWidget;
  TimeStamp mTestTime;
  CSSToLayoutDeviceScale mScale;
  TimeDuration mVsyncRate;
  bool mIsTesting;

  uint64_t mPendingTransaction;

  bool mPaused;

  bool mUseExternalSurfaceSize;
  gfx::IntSize mEGLSurfaceSize;

  CompositorOptions mOptions;

  mozilla::Monitor mPauseCompositionMonitor;
  mozilla::Monitor mResumeCompositionMonitor;
  mozilla::Monitor mResetCompositorMonitor;

  uint64_t mCompositorID;
  uint64_t mRootLayerTreeID;

  bool mOverrideComposeReadiness;
  RefPtr<CancelableRunnable> mForceCompositionTask;

  RefPtr<APZCTreeManager> mApzcTreeManager;

  RefPtr<CompositorThreadHolder> mCompositorThreadHolder;
  RefPtr<CompositorVsyncScheduler> mCompositorScheduler;
  // This makes sure the compositorParent is not destroyed before receiving
  // confirmation that the channel is closed.
  // mSelfRef is cleared in DeferredDestroy which is scheduled by ActorDestroy.
  RefPtr<CompositorBridgeParent> mSelfRef;

  TimeDuration mPaintTime;

#if defined(XP_WIN) || defined(MOZ_WIDGET_GTK)
  // cached plugin data used to reduce the number of updates we request.
  uint64_t mLastPluginUpdateLayerTreeId;
  nsIntPoint mPluginsLayerOffset;
  nsIntRegion mPluginsLayerVisibleRegion;
  nsTArray<PluginWindowData> mCachedPluginData;
  // Time until which we will block composition to wait for plugin updates.
  TimeStamp mWaitForPluginsUntil;
  // Indicates that we have actually blocked a composition waiting for plugins.
  bool mHaveBlockedForPlugins = false;
  // indicates if plugin window visibility and metric updates are currently
  // being defered due to a scroll operation.
  bool mDeferPluginWindows;
  // indicates if the plugin windows were hidden, and need to be made
  // visible again even if their geometry has not changed.
  bool mPluginWindowsHidden;
#endif

  DISALLOW_EVIL_CONSTRUCTORS(CompositorBridgeParent);
};

} // namespace layers
} // namespace mozilla

#endif // mozilla_layers_CompositorBridgeParent_h<|MERGE_RESOLUTION|>--- conflicted
+++ resolved
@@ -449,15 +449,12 @@
     return mOptions;
   }
 
-<<<<<<< HEAD
   PWebRenderBridgeParent* AllocPWebRenderBridgeParent(const wr::PipelineId& aPipelineId,
                                                       TextureFactoryIdentifier* aTextureFactoryIdentifier) override;
   bool DeallocPWebRenderBridgeParent(PWebRenderBridgeParent* aActor) override;
   static void SetWebRenderProfilerEnabled(bool aEnabled);
 
-=======
   static CompositorBridgeParent* GetCompositorBridgeParentFromLayersId(const uint64_t& aLayersId);
->>>>>>> f012888d
 private:
 
   void Initialize();
