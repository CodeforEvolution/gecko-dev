{
<<<<<<< HEAD
    "revision": "7412c36923b59f6e4d7076de5be7e6ded6ddc586", 
=======
    "revision": "c6aeaa41977d9410b9baac23ccea6909f796fd1f", 
>>>>>>> d04b6559
    "repo_path": "/integration/gaia-central"
}<|MERGE_RESOLUTION|>--- conflicted
+++ resolved
@@ -1,8 +1,4 @@
 {
-<<<<<<< HEAD
-    "revision": "7412c36923b59f6e4d7076de5be7e6ded6ddc586", 
-=======
     "revision": "c6aeaa41977d9410b9baac23ccea6909f796fd1f", 
->>>>>>> d04b6559
     "repo_path": "/integration/gaia-central"
 }