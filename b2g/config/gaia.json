--- conflicted
+++ resolved
@@ -1,17 +1,9 @@
 {
     "git": {
-<<<<<<< HEAD
-        "git_revision": "f0b93e0668ef9565bd6f050b15b4f794d59feb65", 
-        "remote": "https://git.mozilla.org/releases/gaia.git", 
-        "branch": ""
-    }, 
-    "revision": "d170342f8e1837435749392fc2bded3b9fee01d4", 
-=======
         "git_revision": "ae02fbdeae77b2002cebe33c61aedeee4b9439fd", 
         "remote": "https://git.mozilla.org/releases/gaia.git", 
         "branch": ""
     }, 
     "revision": "62d026a98ea42f2b93de000e8d0d4f1254f86730", 
->>>>>>> ee04db83
     "repo_path": "integration/gaia-central"
 }