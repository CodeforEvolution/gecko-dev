--- conflicted
+++ resolved
@@ -1392,32 +1392,12 @@
   -moz-padding-start: 0px;
 }
 
-<<<<<<< HEAD
 .browserContainer > findbar {
   background-color: -moz-dialog;
   color: -moz-DialogText;
   text-shadow: none;
 }
 
-/* ::::: throbber ::::: */
-
-#navigator-throbber {
-  width: 16px;
-  min-height: 16px;
-  margin: 0 3px;
-}
-
-#navigator-throbber[busy="true"] {
-  list-style-image: url("chrome://global/skin/icons/loading_16.png");
-}
-
-#navigator-throbber,
-#wrapper-navigator-throbber > #navigator-throbber {
-  list-style-image: url("chrome://global/skin/icons/notloading_16.png");
-}
-
-=======
->>>>>>> 72d77ee4
 /* Tabstrip */
 
 #TabsToolbar {
