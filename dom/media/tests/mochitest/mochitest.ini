[DEFAULT]
# strictContentSandbox - bug 1042735, Android 2.3 - bug 981881
tags = msg webrtc
skip-if = (os == 'win' && strictContentSandbox) || android_version == '10' || (buildapp == 'mulet') || (toolkit == 'gonk' && debug) # b2g(Either bug 1171118 or bug 1169838, take your pick)
support-files =
  head.js
  dataChannel.js
  mediaStreamPlayback.js
  network.js
  nonTrickleIce.js
  pc.js
  templates.js
  NetworkPreparationChromeScript.js
  blacksilence.js
  turnConfig.js
  sdpUtils.js

[test_dataChannel_basicAudio.html]
skip-if = toolkit == 'gonk' || buildapp == 'mulet' # Bug 962984 for debug, bug 963244 for opt
[test_dataChannel_basicAudioVideo.html]
skip-if = toolkit == 'gonk' || buildapp == 'mulet' || android_version == '18' # b2g(Bug 960442, video support for WebRTC is disabled on b2g), android(Bug 1189784, timeouts on 4.3 emulator)
[test_dataChannel_basicAudioVideoNoBundle.html]
skip-if = toolkit == 'gonk' || buildapp == 'mulet' || android_version == '18' # b2g(Bug 960442, video support for WebRTC is disabled on b2g) FAILS WHEN RUN MANUALLY ON AWS, android(Bug 1189784, timeouts on 4.3 emulator)
[test_dataChannel_basicAudioVideoCombined.html]
skip-if = toolkit == 'gonk' || buildapp == 'mulet' || android_version == '18' # b2g(Bug 960442, video support for WebRTC is disabled on b2g), android(Bug 1189784, timeouts on 4.3 emulator)
[test_dataChannel_basicDataOnly.html]
[test_dataChannel_basicVideo.html]
skip-if = toolkit == 'gonk' || buildapp == 'mulet' || (android_version == '18' && debug) # b2g(Bug 960442, video support for WebRTC is disabled on b2g), android(Bug 1189784, timeouts on 4.3 emulator)
[test_dataChannel_bug1013809.html]
skip-if = toolkit == 'gonk' || buildapp == 'mulet' # b2g emulator seems to be too slow (Bug 1016498 and 1008080)
[test_dataChannel_noOffer.html]
[test_enumerateDevices.html]
skip-if = buildapp == 'mulet'
[test_getUserMedia_audioCapture.html]
skip-if = toolkit == 'gonk' || buildapp == 'mulet' || android_version == '18' # b2g emulator seems to be too slow (Bug 1016498 and 1008080), android(Bug 1189784, timeouts on 4.3 emulator)
[test_getUserMedia_addTrackRemoveTrack.html]
skip-if = (toolkit == 'gonk' || buildapp == 'mulet' && debug) # debug-only failure
[test_getUserMedia_basicAudio.html]
skip-if = (toolkit == 'gonk' || buildapp == 'mulet' && debug) # debug-only failure
[test_getUserMedia_basicVideo.html]
skip-if = (toolkit == 'gonk' || buildapp == 'mulet' && debug) # debug-only failure
[test_getUserMedia_basicVideo_playAfterLoadedmetadata.html]
skip-if = (toolkit == 'gonk' || buildapp == 'mulet' && debug) # debug-only failure
[test_getUserMedia_basicScreenshare.html]
skip-if = buildapp == 'mulet' || buildapp == 'b2g' || toolkit == 'android' # no screenshare on b2g/android # Bug 1141029 Mulet parity with B2G Desktop for TC
[test_getUserMedia_basicTabshare.html]
skip-if = buildapp == 'mulet' || buildapp == 'b2g' || toolkit == 'android' # no windowshare on b2g/android # Bug 1141029 Mulet parity with B2G Desktop for TC
[test_getUserMedia_basicWindowshare.html]
skip-if = buildapp == 'mulet' || buildapp == 'b2g' || toolkit == 'android' # no windowshare on b2g/android # Bug 1141029 Mulet parity with B2G Desktop for TC
[test_getUserMedia_basicVideoAudio.html]
skip-if = (toolkit == 'gonk' || buildapp == 'mulet' && debug) # debug-only failure, turned an intermittent (bug 962579) into a permanant orange
[test_getUserMedia_constraints.html]
[test_getUserMedia_callbacks.html]
skip-if = toolkit == 'gonk' || buildapp == 'mulet' || buildapp == 'mulet' # Bug 1063290, intermittent timeout # TC: Bug 1144079 - Re-enable Mulet mochitests and reftests taskcluster-specific disables.
[test_getUserMedia_gumWithinGum.html]
[test_getUserMedia_mediaStreamConstructors.html]
[test_getUserMedia_playAudioTwice.html]
[test_getUserMedia_playVideoAudioTwice.html]
[test_getUserMedia_playVideoTwice.html]
[test_getUserMedia_spinEventLoop.html]
skip-if = (toolkit == 'gonk' || buildapp == 'mulet' && debug) # copied from basicAudio
[test_getUserMedia_stopAudioStream.html]
[test_getUserMedia_stopAudioStreamWithFollowupAudio.html]
[test_getUserMedia_stopVideoAudioStream.html]
[test_getUserMedia_stopVideoAudioStreamWithFollowupVideoAudio.html]
[test_getUserMedia_stopVideoStream.html]
[test_getUserMedia_stopVideoStreamWithFollowupVideo.html]
[test_getUserMedia_peerIdentity.html]
skip-if = toolkit == 'gonk' || buildapp == 'mulet' # b2g(Bug 1021776, too --ing slow on b2g)
[test_peerConnection_addIceCandidate.html]
[test_peerConnection_basicAudio.html]
skip-if = toolkit == 'gonk' # B2G emulator is too slow to handle a two-way audio call reliably
[test_peerConnection_basicAudioRequireEOC.html]
skip-if = toolkit == 'gonk' || buildapp == 'mulet' # b2g (Bug 1059867)
[test_peerConnection_basicAudioVideo.html]
skip-if = toolkit == 'gonk' || buildapp == 'mulet' || (android_version == '18' && debug) # b2g(Bug 960442, video support for WebRTC is disabled on b2g), android(Bug 1189784, timeouts on 4.3 emulator)
[test_peerConnection_basicAudioVideoCombined.html]
skip-if = toolkit == 'gonk' || buildapp == 'mulet' || (android_version == '18' && debug) # b2g(Bug 960442, video support for WebRTC is disabled on b2g), android(Bug 1189784, timeouts on 4.3 emulator)
[test_peerConnection_basicAudioVideoNoBundle.html]
skip-if = toolkit == 'gonk' || buildapp == 'mulet' || (android_version == '18' && debug) # b2g(Bug 960442, video support for WebRTC is disabled on b2g), android(Bug 1189784, timeouts on 4.3 emulator)
[test_peerConnection_basicAudioVideoNoBundleNoRtcpMux.html]
skip-if = toolkit == 'gonk' || buildapp == 'mulet' || android_version == '18' # b2g(Bug 960442, video support for WebRTC is disabled on b2g), android(Bug 1189784, timeouts on 4.3 emulator)
[test_peerConnection_basicAudioVideoNoRtcpMux.html]
skip-if = toolkit == 'gonk' || buildapp == 'mulet' || android_version == '18' # b2g(Bug 960442, video support for WebRTC is disabled on b2g), android(Bug 1189784, timeouts on 4.3 emulator)
[test_peerConnection_basicVideo.html]
skip-if = toolkit == 'gonk' || buildapp == 'mulet' # b2g(Bug 960442, video support for WebRTC is disabled on b2g)
[test_peerConnection_basicScreenshare.html]
# no screenshare on b2g/android
# frequent timeouts/crashes on e10s (bug 1048455)
skip-if = buildapp == 'b2g' || buildapp == 'mulet' || toolkit == 'android' || e10s # Bug 1141029 Mulet parity with B2G Desktop for TC
[test_peerConnection_basicWindowshare.html]
# no screenshare on b2g/android
# frequent timeouts/crashes on e10s (bug 1048455)
skip-if = buildapp == 'b2g' || buildapp == 'mulet' || toolkit == 'android' || e10s # Bug 1141029 Mulet parity with B2G Desktop for TC
[test_peerConnection_basicH264Video.html]
skip-if = buildapp == 'b2g' || buildapp == 'mulet' || os == 'android' # bug 1043403 # Bug 1141029 Mulet parity with B2G Desktop for TC
[test_peerConnection_bug822674.html]
[test_peerConnection_bug825703.html]
[test_peerConnection_bug827843.html]
skip-if = toolkit == 'gonk' || buildapp == 'mulet' # b2g(Bug 960442, video support for WebRTC is disabled on b2g)
[test_peerConnection_bug834153.html]
[test_peerConnection_bug1013809.html]
skip-if = toolkit == 'gonk' # B2G emulator is too slow to handle a two-way audio call reliably
[test_peerConnection_bug1042791.html]
skip-if = buildapp == 'b2g' || buildapp == 'mulet' || os == 'android' # bug 1043403 # Bug 1141029 Mulet parity with B2G Desktop for TC
[test_peerConnection_bug1064223.html]
[test_peerConnection_capturedVideo.html]
tags=capturestream
skip-if = toolkit == 'gonk' || buildapp == 'mulet' || android_version == '18' # b2g(Bug 960442, video support for WebRTC is disabled on b2g), android(Bug 1189784, timeouts on 4.3 emulator)
[test_peerConnection_captureStream_canvas_2d.html]
skip-if = toolkit == 'gonk' || buildapp == 'mulet' # b2g(Bug 960442, video support for WebRTC is disabled on b2g)
[test_peerConnection_captureStream_canvas_webgl.html]
skip-if = toolkit == 'gonk' || buildapp == 'mulet' # b2g(Bug 960442, video support for WebRTC is disabled on b2g)
# [test_peerConnection_certificates.html] # bug 1180968
# skip-if = toolkit == 'gonk' || buildapp == 'mulet' # b2g (Bug 1059867)
[test_peerConnection_close.html]
[test_peerConnection_closeDuringIce.html]
[test_peerConnection_errorCallbacks.html]
[test_peerConnection_iceFailure.html]
skip-if = toolkit == 'gonk' || buildapp == 'mulet' || os == 'linux' || os == 'mac' || os == 'win' || android_version == '18' # Disabling because of test failures on B2G emulator (Bug 1180388 for win, mac and linux), android(Bug 1189784, timeouts on 4.3 emulator)
[test_peerConnection_forwarding_basicAudioVideoCombined.html]
skip-if = toolkit == 'gonk' || buildapp == 'mulet' || android_version == '18' # b2g(Bug 960442, video support for WebRTC is disabled on b2g), android(Bug 1189784, timeouts on 4.3 emulator)
[test_peerConnection_noTrickleAnswer.html]
skip-if = toolkit == 'gonk' # B2G emulator is too slow to handle a two-way audio call reliably
[test_peerConnection_noTrickleOffer.html]
skip-if = toolkit == 'gonk' # B2G emulator is too slow to handle a two-way audio call reliably
[test_peerConnection_noTrickleOfferAnswer.html]
skip-if = toolkit == 'gonk' # B2G emulator is too slow to handle a two-way audio call reliably
[test_peerConnection_offerRequiresReceiveAudio.html]
[test_peerConnection_offerRequiresReceiveVideo.html]
skip-if = toolkit == 'gonk' || buildapp == 'mulet' # b2g(Bug 960442, video support for WebRTC is disabled on b2g)
[test_peerConnection_offerRequiresReceiveVideoAudio.html]
skip-if = toolkit == 'gonk' || buildapp == 'mulet' || (android_version == '18' && debug) # b2g(Bug 960442, video support for WebRTC is disabled on b2g), android(Bug 1189784, timeouts on 4.3 emulator)
[test_peerConnection_promiseSendOnly.html]
skip-if = toolkit == 'gonk' || buildapp == 'mulet' || (android_version == '18' && debug) # b2g(Bug 960442, video support for WebRTC is disabled on b2g), android(Bug 1189784, timeouts on 4.3 emulator)
[test_peerConnection_relayOnly.html]
skip-if = toolkit == 'gonk' || buildapp == 'mulet' # b2g(Bug 960442, video support for WebRTC is disabled on b2g)
[test_peerConnection_callbacks.html]
skip-if = toolkit == 'gonk' || buildapp == 'mulet' || (android_version == '18' && debug) # b2g(Bug 960442, video support for WebRTC is disabled on b2g), android(Bug 1189784, timeouts on 4.3 emulator)
[test_peerConnection_replaceTrack.html]
skip-if = toolkit == 'gonk' || buildapp == 'mulet' || android_version == '18' # b2g(Bug 960442, video support for WebRTC is disabled on b2g), android(Bug 1189784, timeouts on 4.3 emulator)
[test_peerConnection_syncSetDescription.html]
skip-if = toolkit == 'gonk' || buildapp == 'mulet' || (android_version == '18' && debug) # b2g(Bug 960442, video support for WebRTC is disabled on b2g), android(Bug 1189784, timeouts on 4.3 emulator)
[test_peerConnection_setLocalAnswerInHaveLocalOffer.html]
[test_peerConnection_setLocalAnswerInStable.html]
[test_peerConnection_setLocalOfferInHaveRemoteOffer.html]
[test_peerConnection_setRemoteAnswerInHaveRemoteOffer.html]
[test_peerConnection_setRemoteAnswerInStable.html]
[test_peerConnection_setRemoteOfferInHaveLocalOffer.html]
[test_peerConnection_throwInCallbacks.html]
skip-if = toolkit == 'gonk' || buildapp == 'mulet' # b2g(Bug 960442, video support for WebRTC is disabled on b2g)
[test_peerConnection_toJSON.html]
<<<<<<< HEAD

=======
>>>>>>> 35dd7b2e
[test_peerConnection_twoAudioStreams.html]
skip-if = toolkit == 'gonk' || buildapp == 'mulet' || (android_version == '18' && debug) # b2g (Bug 1059867), android(Bug 1189784, timeouts on 4.3 emulator)
[test_peerConnection_twoAudioTracksInOneStream.html]
skip-if = toolkit == 'gonk' || buildapp == 'mulet' || (android_version == '18' && debug) # b2g (Bug 1059867), android(Bug 1189784, timeouts on 4.3 emulator)
[test_peerConnection_twoAudioVideoStreams.html]
# b2g(Bug 960442, video support for WebRTC is disabled on b2g), Bug 1180000 for Linux debug e10s, android(Bug 1189784, timeouts on 4.3 emulator)
skip-if = toolkit == 'gonk' || buildapp == 'mulet' || (os == 'linux' && debug && e10s) || android_version == '18'
[test_peerConnection_twoAudioVideoStreamsCombined.html]
# b2g(Bug 960442, video support for WebRTC is disabled on b2g), Bug 1180000 for Linux debug e10s, android(Bug 1189784, timeouts on 4.3 emulator)
skip-if = toolkit == 'gonk' || buildapp == 'mulet' || (os == 'linux' && debug && e10s) || android_version == '18'
[test_peerConnection_twoVideoStreams.html]
# b2g(Bug 960442, video support for WebRTC is disabled on b2g), Bug 1180000 for Linux debug e10s, android(Bug 1189784, timeouts on 4.3 emulator)
skip-if = toolkit == 'gonk' || buildapp == 'mulet' || (os == 'linux' && debug && e10s) || android_version == '18'
[test_peerConnection_twoVideoTracksInOneStream.html]
# b2g(Bug 960442, video support for WebRTC is disabled on b2g), Bug 1180000 for Linux debug e10s, android(Bug 1189784, timeouts on 4.3 emulator)
skip-if = toolkit == 'gonk' || buildapp == 'mulet' || (os == 'linux' && debug && e10s) || (android_version == '18' && debug)
[test_peerConnection_addSecondAudioStream.html]
skip-if = toolkit == 'gonk' # B2G emulator is too slow to finish a renegotiation test in under 5 minutes
[test_peerConnection_answererAddSecondAudioStream.html]
skip-if = toolkit == 'gonk' # B2G emulator is too slow to finish a renegotiation test in under 5 minutes
[test_peerConnection_removeAudioTrack.html]
skip-if = toolkit == 'gonk' || (android_version == '18' && debug) # B2G emulator is too slow to finish a renegotiation test in under 5 minutes, android(Bug 1189784, timeouts on 4.3 emulator)
[test_peerConnection_removeThenAddAudioTrack.html]
skip-if = toolkit == 'gonk' || (android_version == '18' && debug) # B2G emulator is too slow to finish a renegotiation test in under 5 minutes, android(Bug 1189784, timeouts on 4.3 emulator)
[test_peerConnection_addSecondVideoStream.html]
# B2G emulator is too slow to finish a renegotiation test in under 5 minutes, Bug 1180000 for Linux debug e10s, android(Bug 1189784, timeouts on 4.3 emulator)
skip-if = toolkit == 'gonk' || (os == 'linux' && debug && e10s) || android_version == '18'
[test_peerConnection_removeVideoTrack.html]
# B2G emulator is too slow to finish a renegotiation test in under 5 minutes, Bug 1180000 for Linux debug e10s, android(Bug 1189784, timeouts on 4.3 emulator)
skip-if = toolkit == 'gonk' || (os == 'linux' && debug && e10s) || (android_version == '18' && debug)
[test_peerConnection_removeThenAddVideoTrack.html]
# B2G emulator is too slow to finish a renegotiation test in under 5 minutes, Bug 1180000 for Linux debug e10s, android(Bug 1189784, timeouts on 4.3 emulator)
skip-if = toolkit == 'gonk' || (os == 'linux' && debug && e10s) || (android_version == '18' && debug)
[test_peerConnection_replaceVideoThenRenegotiate.html]
# B2G emulator is too slow to finish a renegotiation test in under 5 minutes, Bug 1180000 for Linux debug e10s, android(Bug 1189784, timeouts on 4.3 emulator)
skip-if = toolkit == 'gonk' || (os == 'linux' && debug && e10s) || (android_version == '18' && debug)
[test_peerConnection_addSecondAudioStreamNoBundle.html]
skip-if = toolkit == 'gonk' || (android_version == '18' && debug) # B2G emulator is too slow to finish a renegotiation test in under 5 minutes, android(Bug 1189784, timeouts on 4.3 emulator)
[test_peerConnection_removeThenAddAudioTrackNoBundle.html]
skip-if = toolkit == 'gonk' || (android_version == '18' && debug) # B2G emulator is too slow to finish a renegotiation test in under 5 minutes, android(Bug 1189784, timeouts on 4.3 emulator)
[test_peerConnection_addSecondVideoStreamNoBundle.html]
# B2G emulator is too slow to finish a renegotiation test in under 5 minutes, Bug 1180000 for Linux debug e10s, android(Bug 1189784, timeouts on 4.3 emulator)
skip-if = toolkit == 'gonk' || (os == 'linux' && debug && e10s) || android_version == '18'
[test_peerConnection_removeThenAddVideoTrackNoBundle.html]
# B2G emulator is too slow to finish a renegotiation test in under 5 minutes, Bug 1180000 for Linux debug e10s, android(Bug 1189784, timeouts on 4.3 emulator)
skip-if = toolkit == 'gonk' || (os == 'linux' && debug && e10s) || android_version == '18'
[test_peerConnection_addDataChannel.html]
skip-if = toolkit == 'gonk' # B2G emulator seems to be so slow that DTLS cannot establish properly
[test_peerConnection_addDataChannelNoBundle.html]
skip-if = toolkit == 'gonk' # B2G emulator seems to be so slow that DTLS cannot establish properly
[test_peerConnection_webAudio.html]
tags = webaudio webrtc
skip-if = toolkit == 'gonk' || buildapp == 'mulet' # b2g (Bug 1059867)
[test_peerConnection_localRollback.html]
skip-if = toolkit == 'gonk' || buildapp == 'mulet' # b2g (Bug 1059867)
[test_peerConnection_localReofferRollback.html]
skip-if = toolkit == 'gonk' || buildapp == 'mulet' # b2g (Bug 1059867)
[test_peerConnection_remoteRollback.html]
skip-if = toolkit == 'gonk' || buildapp == 'mulet' || (android_version == '18' && debug) # b2g (Bug 1059867), android(Bug 1189784, timeouts on 4.3 emulator)
[test_peerConnection_remoteReofferRollback.html]
skip-if = toolkit == 'gonk' || buildapp == 'mulet' # b2g (Bug 1059867)

# Bug 950317: Hack for making a cleanup hook after finishing all WebRTC cases
[test_zmedia_cleanup.html]<|MERGE_RESOLUTION|>--- conflicted
+++ resolved
@@ -150,10 +150,6 @@
 [test_peerConnection_throwInCallbacks.html]
 skip-if = toolkit == 'gonk' || buildapp == 'mulet' # b2g(Bug 960442, video support for WebRTC is disabled on b2g)
 [test_peerConnection_toJSON.html]
-<<<<<<< HEAD
-
-=======
->>>>>>> 35dd7b2e
 [test_peerConnection_twoAudioStreams.html]
 skip-if = toolkit == 'gonk' || buildapp == 'mulet' || (android_version == '18' && debug) # b2g (Bug 1059867), android(Bug 1189784, timeouts on 4.3 emulator)
 [test_peerConnection_twoAudioTracksInOneStream.html]
