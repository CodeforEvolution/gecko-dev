/* -*- Mode: C++; tab-width: 8; indent-tabs-mode: nil; c-basic-offset: 4 -*-
 * vim: set ts=8 sw=4 et tw=99:
 *
 * ***** BEGIN LICENSE BLOCK *****
 * Version: MPL 1.1/GPL 2.0/LGPL 2.1
 *
 * The contents of this file are subject to the Mozilla Public License Version
 * 1.1 (the "License"); you may not use this file except in compliance with
 * the License. You may obtain a copy of the License at
 * http://www.mozilla.org/MPL/
 *
 * Software distributed under the License is distributed on an "AS IS" basis,
 * WITHOUT WARRANTY OF ANY KIND, either express or implied. See the License
 * for the specific language governing rights and limitations under the
 * License.
 *
 * The Original Code is Mozilla Communicator client code, released
 * March 31, 1998.
 *
 * The Initial Developer of the Original Code is
 * Netscape Communications Corporation.
 * Portions created by the Initial Developer are Copyright (C) 1998
 * the Initial Developer. All Rights Reserved.
 *
 * Contributor(s):
 *
 * Alternatively, the contents of this file may be used under the terms of
 * either of the GNU General Public License Version 2 or later (the "GPL"),
 * or the GNU Lesser General Public License Version 2.1 or later (the "LGPL"),
 * in which case the provisions of the GPL or the LGPL are applicable instead
 * of those above. If you wish to allow use of your version of this file only
 * under the terms of either the GPL or the LGPL, and not to allow others to
 * use your version of this file under the terms of the MPL, indicate your
 * decision by deleting the provisions above and replace them with the notice
 * and other provisions required by the GPL or the LGPL. If you do not delete
 * the provisions above, a recipient may use your version of this file under
 * the terms of any one of the MPL, the GPL or the LGPL.
 *
 * ***** END LICENSE BLOCK ***** */

/*
 * JS parser.
 *
 * This is a recursive-descent parser for the JavaScript language specified by
 * "The JavaScript 1.5 Language Specification".  It uses lexical and semantic
 * feedback to disambiguate non-LL(1) structures.  It generates trees of nodes
 * induced by the recursive parsing (not precise syntax trees, see jsparse.h).
 * After tree construction, it rewrites trees to fold constants and evaluate
 * compile-time expressions.  Finally, it calls js_EmitTree (see jsemit.h) to
 * generate bytecode.
 *
 * This parser attempts no error recovery.
 */
#include <stdlib.h>
#include <string.h>
#include <math.h>
#include "jstypes.h"
#include "jsstdint.h"
#include "jsarena.h" /* Added by JSIFY */
#include "jsutil.h" /* Added by JSIFY */
#include "jsapi.h"
#include "jsarray.h"
#include "jsatom.h"
#include "jscntxt.h"
#include "jsversion.h"
#include "jsemit.h"
#include "jsfun.h"
#include "jsinterp.h"
#include "jsiter.h"
#include "jslock.h"
#include "jsnum.h"
#include "jsobj.h"
#include "jsopcode.h"
#include "jsparse.h"
#include "jsscan.h"
#include "jsscope.h"
#include "jsscript.h"
#include "jsstr.h"
#include "jsstaticcheck.h"
#include "jslibmath.h"
#include "jsvector.h"

#if JS_HAS_XML_SUPPORT
#include "jsxml.h"
#endif

#if JS_HAS_DESTRUCTURING
#include "jsdhash.h"
#endif

using namespace js;

/*
 * Asserts to verify assumptions behind pn_ macros.
 */
#define pn_offsetof(m)  offsetof(JSParseNode, m)

JS_STATIC_ASSERT(pn_offsetof(pn_link) == pn_offsetof(dn_uses));
JS_STATIC_ASSERT(pn_offsetof(pn_u.name.atom) == pn_offsetof(pn_u.apair.atom));

#undef pn_offsetof

/*
 * Insist that the next token be of type tt, or report errno and return null.
 * NB: this macro uses cx and ts from its lexical environment.
 */
#define MUST_MATCH_TOKEN_WITH_FLAGS(tt, errno, __flags)                                     \
    JS_BEGIN_MACRO                                                                          \
        if (tokenStream.getToken((__flags)) != tt) {                                        \
            ReportCompileErrorNumber(context, &tokenStream, NULL, JSREPORT_ERROR, errno);   \
            return NULL;                                                                    \
        }                                                                                   \
    JS_END_MACRO
#define MUST_MATCH_TOKEN(tt, errno) MUST_MATCH_TOKEN_WITH_FLAGS(tt, errno, 0)

#ifdef METER_PARSENODES
static uint32 parsenodes = 0;
static uint32 maxparsenodes = 0;
static uint32 recyclednodes = 0;
#endif

void
JSParseNode::become(JSParseNode *pn2)
{
    JS_ASSERT(!pn_defn);
    JS_ASSERT(!pn2->pn_defn);

    JS_ASSERT(!pn_used);
    if (pn2->pn_used) {
        JSParseNode **pnup = &pn2->pn_lexdef->dn_uses;
        while (*pnup != pn2)
            pnup = &(*pnup)->pn_link;
        *pnup = this;
        pn_link = pn2->pn_link;
        pn_used = true;
        pn2->pn_link = NULL;
        pn2->pn_used = false;
    }

    /* If this is a function node fix up the pn_funbox->node back-pointer. */
    if (PN_TYPE(pn2) == TOK_FUNCTION && pn2->pn_arity == PN_FUNC)
        pn2->pn_funbox->node = this;

    pn_type = pn2->pn_type;
    pn_op = pn2->pn_op;
    pn_arity = pn2->pn_arity;
    pn_parens = pn2->pn_parens;
    pn_u = pn2->pn_u;
    pn2->clear();
}

void
JSParseNode::clear()
{
    pn_type = TOK_EOF;
    pn_op = JSOP_NOP;
    pn_used = pn_defn = false;
    pn_arity = PN_NULLARY;
    pn_parens = false;
}

bool
Parser::init(const jschar *base, size_t length,
             FILE *fp, const char *filename, uintN lineno)
{
    JSContext *cx = context;

    tempPoolMark = JS_ARENA_MARK(&cx->tempPool);
    if (!tokenStream.init(base, length, fp, filename, lineno)) {
        JS_ARENA_RELEASE(&cx->tempPool, tempPoolMark);
        return false;
    }
    return true;
}

Parser::~Parser()
{
    JSContext *cx = context;

    if (principals)
        JSPRINCIPALS_DROP(cx, principals);
    tokenStream.close();
    JS_ARENA_RELEASE(&cx->tempPool, tempPoolMark);
}

void
Parser::setPrincipals(JSPrincipals *prin)
{
    JS_ASSERT(!principals);
    if (prin)
        JSPRINCIPALS_HOLD(context, prin);
    principals = prin;
}

JSObjectBox *
Parser::newObjectBox(JSObject *obj)
{
    JS_ASSERT(obj);

    /*
     * We use JSContext.tempPool to allocate parsed objects and place them on
     * a list in this Parser to ensure GC safety. Thus the tempPool arenas
     * containing the entries must be alive until we are done with scanning,
     * parsing and code generation for the whole script or top-level function.
     */
    JSObjectBox *objbox;
    JS_ARENA_ALLOCATE_TYPE(objbox, JSObjectBox, &context->tempPool);
    if (!objbox) {
        js_ReportOutOfScriptQuota(context);
        return NULL;
    }
    objbox->traceLink = traceListHead;
    traceListHead = objbox;
    objbox->emitLink = NULL;
    objbox->object = obj;
    return objbox;
}

JSFunctionBox *
Parser::newFunctionBox(JSObject *obj, JSParseNode *fn, JSTreeContext *tc)
{
    JS_ASSERT(obj);
    JS_ASSERT(obj->isFunction());

    /*
     * We use JSContext.tempPool to allocate parsed objects and place them on
     * a list in this Parser to ensure GC safety. Thus the tempPool arenas
     * containing the entries must be alive until we are done with scanning,
     * parsing and code generation for the whole script or top-level function.
     */
    JSFunctionBox *funbox;
    JS_ARENA_ALLOCATE_TYPE(funbox, JSFunctionBox, &context->tempPool);
    if (!funbox) {
        js_ReportOutOfScriptQuota(context);
        return NULL;
    }
    funbox->traceLink = traceListHead;
    traceListHead = funbox;
    funbox->emitLink = NULL;
    funbox->object = obj;
    funbox->node = fn;
    funbox->siblings = tc->functionList;
    tc->functionList = funbox;
    ++tc->parser->functionCount;
    funbox->kids = NULL;
    funbox->parent = tc->funbox;
    funbox->methods = NULL;
    funbox->queued = false;
    funbox->inLoop = false;
    for (JSStmtInfo *stmt = tc->topStmt; stmt; stmt = stmt->down) {
        if (STMT_IS_LOOP(stmt)) {
            funbox->inLoop = true;
            break;
        }
    }
    funbox->level = tc->staticLevel;
    funbox->tcflags = (TCF_IN_FUNCTION | (tc->flags & (TCF_COMPILE_N_GO | TCF_STRICT_MODE_CODE)));
    return funbox;
}

bool
JSFunctionBox::joinable() const
{
    return FUN_NULL_CLOSURE((JSFunction *) object) &&
           !(tcflags & (TCF_FUN_USES_ARGUMENTS | TCF_FUN_USES_OWN_NAME));
}

bool
JSFunctionBox::shouldUnbrand(uintN methods, uintN slowMethods) const
{
    if (slowMethods != 0) {
        for (const JSFunctionBox *funbox = this; funbox; funbox = funbox->parent) {
            if (!(funbox->tcflags & TCF_FUN_MODULE_PATTERN))
                return true;
            if (funbox->inLoop)
                return true;
        }
    }
    return false;
}

void
Parser::trace(JSTracer *trc)
{
    JSObjectBox *objbox = traceListHead;
    while (objbox) {
        JS_CALL_OBJECT_TRACER(trc, objbox->object, "parser.object");
        objbox = objbox->traceLink;
    }
}

static void
UnlinkFunctionBoxes(JSParseNode *pn, JSTreeContext *tc);

static void
UnlinkFunctionBox(JSParseNode *pn, JSTreeContext *tc)
{
    JSFunctionBox *funbox = pn->pn_funbox;
    if (funbox) {
        JS_ASSERT(funbox->node == pn);
        funbox->node = NULL;

        if (funbox->parent && PN_OP(pn) == JSOP_LAMBDA) {
            /*
             * Remove pn from funbox->parent's methods list if it's there. See
             * the TOK_SEMI case in Statement, near the bottom, the TOK_ASSIGN
             * sub-case matching a constructor method assignment pattern.
             */
            JS_ASSERT(!pn->pn_defn);
            JS_ASSERT(!pn->pn_used);
            JSParseNode **pnp = &funbox->parent->methods;
            while (JSParseNode *method = *pnp) {
                if (method == pn) {
                    *pnp = method->pn_link;
                    break;
                }
                pnp = &method->pn_link;
            }
        }

        JSFunctionBox **funboxp = &tc->functionList;
        while (*funboxp) {
            if (*funboxp == funbox) {
                *funboxp = funbox->siblings;
                break;
            }
            funboxp = &(*funboxp)->siblings;
        }

        uint32 oldflags = tc->flags;
        JSFunctionBox *oldlist = tc->functionList;

        tc->flags = funbox->tcflags;
        tc->functionList = funbox->kids;
        UnlinkFunctionBoxes(pn->pn_body, tc);
        funbox->kids = tc->functionList;
        tc->flags = oldflags;
        tc->functionList = oldlist;

        // FIXME: use a funbox freelist (consolidate aleFreeList and nodeList).
        pn->pn_funbox = NULL;
    }
}

static void
UnlinkFunctionBoxes(JSParseNode *pn, JSTreeContext *tc)
{
    if (pn) {
        switch (pn->pn_arity) {
          case PN_NULLARY:
            return;
          case PN_UNARY:
            UnlinkFunctionBoxes(pn->pn_kid, tc);
            return;
          case PN_BINARY:
            UnlinkFunctionBoxes(pn->pn_left, tc);
            UnlinkFunctionBoxes(pn->pn_right, tc);
            return;
          case PN_TERNARY:
            UnlinkFunctionBoxes(pn->pn_kid1, tc);
            UnlinkFunctionBoxes(pn->pn_kid2, tc);
            UnlinkFunctionBoxes(pn->pn_kid3, tc);
            return;
          case PN_LIST:
            for (JSParseNode *pn2 = pn->pn_head; pn2; pn2 = pn2->pn_next)
                UnlinkFunctionBoxes(pn2, tc);
            return;
          case PN_FUNC:
            UnlinkFunctionBox(pn, tc);
            return;
          case PN_NAME:
            UnlinkFunctionBoxes(pn->maybeExpr(), tc);
            return;
          case PN_NAMESET:
            UnlinkFunctionBoxes(pn->pn_tree, tc);
        }
    }
}

static void
RecycleFuncNameKids(JSParseNode *pn, JSTreeContext *tc);

static JSParseNode *
RecycleTree(JSParseNode *pn, JSTreeContext *tc)
{
    JSParseNode *next, **head;

    if (!pn)
        return NULL;

    /* Catch back-to-back dup recycles. */
    JS_ASSERT(pn != tc->parser->nodeList);
    next = pn->pn_next;
    if (pn->pn_used || pn->pn_defn) {
        /*
         * JSAtomLists own definition nodes along with their used-node chains.
         * Defer recycling such nodes until we unwind to top level to avoid
         * linkage overhead or (alternatively) unlinking runtime complexity.
         * Yes, this means dead code can contribute to static analysis results!
         *
         * Do recycle kids here, since they are no longer needed.
         */
        pn->pn_next = NULL;
        RecycleFuncNameKids(pn, tc);
    } else {
        UnlinkFunctionBoxes(pn, tc);
        head = &tc->parser->nodeList;
        pn->pn_next = *head;
        *head = pn;
#ifdef METER_PARSENODES
        recyclednodes++;
#endif
    }
    return next;
}

static void
RecycleFuncNameKids(JSParseNode *pn, JSTreeContext *tc)
{
    switch (pn->pn_arity) {
      case PN_FUNC:
        UnlinkFunctionBox(pn, tc);
        /* FALL THROUGH */

      case PN_NAME:
        /*
         * Only a definition node might have a non-null strong pn_expr link
         * to recycle, but we test !pn_used to handle PN_FUNC fall through.
         * Every node with the pn_used flag set has a non-null pn_lexdef
         * weak reference to its definition node.
         */
        if (!pn->pn_used && pn->pn_expr) {
            RecycleTree(pn->pn_expr, tc);
            pn->pn_expr = NULL;
        }
        break;

      default:
        JS_ASSERT(PN_TYPE(pn) == TOK_FUNCTION);
    }
}

/*
 * Allocate a JSParseNode from tc's node freelist or, failing that, from cx's
 * temporary arena.
 */
static JSParseNode *
NewOrRecycledNode(JSTreeContext *tc)
{
    JSParseNode *pn, *pn2;

    pn = tc->parser->nodeList;
    if (!pn) {
        JSContext *cx = tc->parser->context;

        JS_ARENA_ALLOCATE_TYPE(pn, JSParseNode, &cx->tempPool);
        if (!pn)
            js_ReportOutOfScriptQuota(cx);
    } else {
        tc->parser->nodeList = pn->pn_next;

        /* Recycle immediate descendents only, to save work and working set. */
        switch (pn->pn_arity) {
          case PN_FUNC:
            RecycleTree(pn->pn_body, tc);
            break;
          case PN_LIST:
            pn2 = pn->pn_head;
            if (pn2) {
                while (pn2 && !pn2->pn_used && !pn2->pn_defn)
                    pn2 = pn2->pn_next;
                if (pn2) {
                    pn2 = pn->pn_head;
                    do {
                        pn2 = RecycleTree(pn2, tc);
                    } while (pn2);
                } else {
                    *pn->pn_tail = tc->parser->nodeList;
                    tc->parser->nodeList = pn->pn_head;
#ifdef METER_PARSENODES
                    recyclednodes += pn->pn_count;
#endif
                    break;
                }
            }
            break;
          case PN_TERNARY:
            RecycleTree(pn->pn_kid1, tc);
            RecycleTree(pn->pn_kid2, tc);
            RecycleTree(pn->pn_kid3, tc);
            break;
          case PN_BINARY:
            if (pn->pn_left != pn->pn_right)
                RecycleTree(pn->pn_left, tc);
            RecycleTree(pn->pn_right, tc);
            break;
          case PN_UNARY:
            RecycleTree(pn->pn_kid, tc);
            break;
          case PN_NAME:
            if (!pn->pn_used)
                RecycleTree(pn->pn_expr, tc);
            break;
          case PN_NULLARY:
            break;
        }
    }
    if (pn) {
#ifdef METER_PARSENODES
        parsenodes++;
        if (parsenodes - recyclednodes > maxparsenodes)
            maxparsenodes = parsenodes - recyclednodes;
#endif
        pn->pn_used = pn->pn_defn = false;
        memset(&pn->pn_u, 0, sizeof pn->pn_u);
        pn->pn_next = NULL;
    }
    return pn;
}

/* used only by static create methods of subclasses */

JSParseNode *
JSParseNode::create(JSParseNodeArity arity, JSTreeContext *tc)
{
    JSParseNode *pn = NewOrRecycledNode(tc);
    if (!pn)
        return NULL;
    const Token &tok = tc->parser->tokenStream.currentToken();
    pn->init(tok.type, JSOP_NOP, arity);
    pn->pn_pos = tok.pos;
    return pn;
}

JSParseNode *
JSParseNode::newBinaryOrAppend(TokenKind tt, JSOp op, JSParseNode *left, JSParseNode *right,
                               JSTreeContext *tc)
{
    JSParseNode *pn, *pn1, *pn2;

    if (!left || !right)
        return NULL;

    /*
     * Flatten a left-associative (left-heavy) tree of a given operator into
     * a list, to reduce js_FoldConstants and js_EmitTree recursion.
     */
    if (PN_TYPE(left) == tt &&
        PN_OP(left) == op &&
        (js_CodeSpec[op].format & JOF_LEFTASSOC)) {
        if (left->pn_arity != PN_LIST) {
            pn1 = left->pn_left, pn2 = left->pn_right;
            left->pn_arity = PN_LIST;
            left->pn_parens = false;
            left->initList(pn1);
            left->append(pn2);
            if (tt == TOK_PLUS) {
                if (pn1->pn_type == TOK_STRING)
                    left->pn_xflags |= PNX_STRCAT;
                else if (pn1->pn_type != TOK_NUMBER)
                    left->pn_xflags |= PNX_CANTFOLD;
                if (pn2->pn_type == TOK_STRING)
                    left->pn_xflags |= PNX_STRCAT;
                else if (pn2->pn_type != TOK_NUMBER)
                    left->pn_xflags |= PNX_CANTFOLD;
            }
        }
        left->append(right);
        left->pn_pos.end = right->pn_pos.end;
        if (tt == TOK_PLUS) {
            if (right->pn_type == TOK_STRING)
                left->pn_xflags |= PNX_STRCAT;
            else if (right->pn_type != TOK_NUMBER)
                left->pn_xflags |= PNX_CANTFOLD;
        }
        return left;
    }

    /*
     * Fold constant addition immediately, to conserve node space and, what's
     * more, so js_FoldConstants never sees mixed addition and concatenation
     * operations with more than one leading non-string operand in a PN_LIST
     * generated for expressions such as 1 + 2 + "pt" (which should evaluate
     * to "3pt", not "12pt").
     */
    if (tt == TOK_PLUS &&
        left->pn_type == TOK_NUMBER &&
        right->pn_type == TOK_NUMBER) {
        left->pn_dval += right->pn_dval;
        left->pn_pos.end = right->pn_pos.end;
        RecycleTree(right, tc);
        return left;
    }

    pn = NewOrRecycledNode(tc);
    if (!pn)
        return NULL;
    pn->init(tt, op, PN_BINARY);
    pn->pn_pos.begin = left->pn_pos.begin;
    pn->pn_pos.end = right->pn_pos.end;
    pn->pn_left = left;
    pn->pn_right = right;
    return (BinaryNode *)pn;
}

namespace js {

inline void
NameNode::initCommon(JSTreeContext *tc)
{
    pn_expr = NULL;
    pn_cookie = FREE_UPVAR_COOKIE;
    pn_dflags = tc->atTopLevel() ? PND_TOPLEVEL : 0;
    if (!tc->topStmt || tc->topStmt->type == STMT_BLOCK)
        pn_dflags |= PND_BLOCKCHILD;
    pn_blockid = tc->blockid();
}

NameNode *
NameNode::create(JSAtom *atom, JSTreeContext *tc)
{
    JSParseNode *pn;

    pn = JSParseNode::create(PN_NAME, tc);
    if (pn) {
        pn->pn_atom = atom;
        ((NameNode *)pn)->initCommon(tc);
    }
    return (NameNode *)pn;
}

} /* namespace js */

static bool
GenerateBlockId(JSTreeContext *tc, uint32& blockid)
{
    if (tc->blockidGen == JS_BIT(20)) {
        JS_ReportErrorNumber(tc->parser->context, js_GetErrorMessage, NULL,
                             JSMSG_NEED_DIET, "program");
        return false;
    }
    blockid = tc->blockidGen++;
    return true;
}

static bool
GenerateBlockIdForStmtNode(JSParseNode *pn, JSTreeContext *tc)
{
    JS_ASSERT(tc->topStmt);
    JS_ASSERT(STMT_MAYBE_SCOPE(tc->topStmt));
    JS_ASSERT(pn->pn_type == TOK_LC || pn->pn_type == TOK_LEXICALSCOPE);
    if (!GenerateBlockId(tc, tc->topStmt->blockid))
        return false;
    pn->pn_blockid = tc->topStmt->blockid;
    return true;
}

/*
 * Parse a top-level JS script.
 */
JSParseNode *
Parser::parse(JSObject *chain)
{
    /*
     * Protect atoms from being collected by a GC activation, which might
     * - nest on this thread due to out of memory (the so-called "last ditch"
     *   GC attempted within js_NewGCThing), or
     * - run for any reason on another thread if this thread is suspended on
     *   an object lock before it finishes generating bytecode into a script
     *   protected from the GC by a root or a stack frame reference.
     */
    JSTreeContext globaltc(this);
    globaltc.scopeChain = chain;
    if (!GenerateBlockId(&globaltc, globaltc.bodyid))
        return NULL;

    JSParseNode *pn = statements();
    if (pn) {
        if (!tokenStream.matchToken(TOK_EOF)) {
            ReportCompileErrorNumber(context, &tokenStream, NULL, JSREPORT_ERROR,
                                     JSMSG_SYNTAX_ERROR);
            pn = NULL;
        } else {
            if (!js_FoldConstants(context, pn, &globaltc))
                pn = NULL;
        }
    }
    return pn;
}

JS_STATIC_ASSERT(FREE_STATIC_LEVEL == JS_BITMASK(JSFB_LEVEL_BITS));

static inline bool
SetStaticLevel(JSTreeContext *tc, uintN staticLevel)
{
    /*
     * Reserve FREE_STATIC_LEVEL (0xffff) in order to reserve FREE_UPVAR_COOKIE
     * (0xffffffff) and other cookies with that level.
     *
     * This is a lot simpler than error-checking every MAKE_UPVAR_COOKIE, and
     * practically speaking it leaves more than enough room for upvars. In fact
     * we might want to split cookie fields giving fewer bits for skip and more
     * for slot, but only based on evidence.
     */
    if (staticLevel >= FREE_STATIC_LEVEL) {
        JS_ReportErrorNumber(tc->parser->context, js_GetErrorMessage, NULL,
                             JSMSG_TOO_DEEP, js_function_str);
        return false;
    }
    tc->staticLevel = staticLevel;
    return true;
}

/*
 * Compile a top-level script.
 */
JSScript *
<<<<<<< HEAD
JSCompiler::compileScript(JSContext *cx, JSObject *scopeChain, JSStackFrame *callerFrame,
                          JSPrincipals *principals, uint32 tcflags,
                          const jschar *chars, size_t length,
                          FILE *file, const char *filename, uintN lineno,
                          JSString *source /* = NULL */,
                          unsigned staticLevel /* = 0 */)
=======
Compiler::compileScript(JSContext *cx, JSObject *scopeChain, JSStackFrame *callerFrame,
                        JSPrincipals *principals, uint32 tcflags,
                        const jschar *chars, size_t length,
                        FILE *file, const char *filename, uintN lineno,
                        JSString *source /* = NULL */,
                        unsigned staticLevel /* = 0 */)
>>>>>>> 3b2aaa18
{
    JSArenaPool codePool, notePool;
    TokenKind tt;
    JSParseNode *pn;
    uint32 scriptGlobals;
    JSScript *script;
    bool inDirectivePrologue;
#ifdef METER_PARSENODES
    void *sbrk(ptrdiff_t), *before = sbrk(0);
#endif

    JS_ASSERT(!(tcflags & ~(TCF_COMPILE_N_GO | TCF_NO_SCRIPT_RVAL | TCF_NEED_MUTABLE_SCRIPT)));

    /*
     * The scripted callerFrame can only be given for compile-and-go scripts
     * and non-zero static level requires callerFrame.
     */
    JS_ASSERT_IF(callerFrame, tcflags & TCF_COMPILE_N_GO);
    JS_ASSERT_IF(staticLevel != 0, callerFrame);

<<<<<<< HEAD
    JSCompiler jsc(cx, principals, callerFrame);
    if (!jsc.init(chars, length, file, filename, lineno))
=======
    Compiler compiler(cx, principals, callerFrame);
    if (!compiler.init(chars, length, file, filename, lineno))
>>>>>>> 3b2aaa18
        return NULL;

    JS_InitArenaPool(&codePool, "code", 1024, sizeof(jsbytecode),
                     &cx->scriptStackQuota);
    JS_InitArenaPool(&notePool, "note", 1024, sizeof(jssrcnote),
                     &cx->scriptStackQuota);

<<<<<<< HEAD
    JSCodeGenerator cg(&jsc, &codePool, &notePool, jsc.tokenStream.getLineno());
=======
    Parser &parser = compiler.parser;
    TokenStream &tokenStream = parser.tokenStream;

    JSCodeGenerator cg(&parser, &codePool, &notePool, tokenStream.getLineno());
>>>>>>> 3b2aaa18
    if (!cg.init())
        return NULL;

    MUST_FLOW_THROUGH("out");

    /* Null script early in case of error, to reduce our code footprint. */
    script = NULL;

    cg.flags |= tcflags;
    cg.scopeChain = scopeChain;
    if (!SetStaticLevel(&cg, staticLevel))
        goto out;

    /* If this is a direct call to eval, inherit the caller's strictness.  */
    if (callerFrame &&
        callerFrame->script &&
        callerFrame->script->strictModeCode) {
        cg.flags |= TCF_STRICT_MODE_CODE;
        tokenStream.setStrictMode();
    }

    /*
     * If funbox is non-null after we create the new script, callerFrame->fun
     * was saved in the 0th object table entry.
     */
    JSObjectBox *funbox;
    funbox = NULL;

    if (tcflags & TCF_COMPILE_N_GO) {
        if (source) {
            /*
             * Save eval program source in script->atomMap.vector[0] for the
             * eval cache (see obj_eval in jsobj.cpp).
             */
            JSAtom *atom = js_AtomizeString(cx, source, 0);
            if (!atom || !cg.atomList.add(&parser, atom))
                goto out;
        }

        if (callerFrame && callerFrame->fun) {
            /*
             * An eval script in a caller frame needs to have its enclosing
             * function captured in case it refers to an upvar, and someone
             * wishes to decompile it while it's running.
             */
            funbox = parser.newObjectBox(FUN_OBJECT(callerFrame->fun));
            if (!funbox)
                goto out;
            funbox->emitLink = cg.objectList.lastbox;
            cg.objectList.lastbox = funbox;
            cg.objectList.length++;
        }
    }

    /*
     * Inline this->statements to emit as we go to save AST space. We must
     * generate our script-body blockid since we aren't calling Statements.
     */
    uint32 bodyid;
    if (!GenerateBlockId(&cg, bodyid))
        goto out;
    cg.bodyid = bodyid;

#if JS_HAS_XML_SUPPORT
    pn = NULL;
    bool onlyXML;
    onlyXML = true;
#endif

    CG_SWITCH_TO_PROLOG(&cg);
    if (js_Emit1(cx, &cg, JSOP_TRACE) < 0)
        goto out;
    CG_SWITCH_TO_MAIN(&cg);

    inDirectivePrologue = true;
    for (;;) {
        tt = tokenStream.peekToken(TSF_OPERAND);
        if (tt <= TOK_EOF) {
            if (tt == TOK_EOF)
                break;
            JS_ASSERT(tt == TOK_ERROR);
            goto out;
        }

        pn = parser.statement();
        if (!pn)
            goto out;
        JS_ASSERT(!cg.blockNode);

        if (inDirectivePrologue)
            inDirectivePrologue = parser.recognizeDirectivePrologue(pn);

        if (!js_FoldConstants(cx, pn, &cg))
            goto out;

        if (cg.functionList) {
            if (!parser.analyzeFunctions(cg.functionList, cg.flags))
                goto out;
            cg.functionList = NULL;
        }

        if (!js_EmitTree(cx, &cg, pn))
            goto out;
#if JS_HAS_XML_SUPPORT
        if (PN_TYPE(pn) != TOK_SEMI ||
            !pn->pn_kid ||
            !TreeTypeIsXML(PN_TYPE(pn->pn_kid))) {
            onlyXML = false;
        }
#endif
        RecycleTree(pn, &cg);
    }

#if JS_HAS_XML_SUPPORT
    /*
     * Prevent XML data theft via <script src="http://victim.com/foo.xml">.
     * For background, see:
     *
     * https://bugzilla.mozilla.org/show_bug.cgi?id=336551
     */
    if (pn && onlyXML && (tcflags & TCF_NO_SCRIPT_RVAL)) {
        ReportCompileErrorNumber(cx, &tokenStream, NULL, JSREPORT_ERROR,
                                 JSMSG_XML_WHOLE_PROGRAM);
        goto out;
    }
#endif

    /*
     * Global variables (gvars) share the atom index space with locals. Due to
     * incremental code generation we need to patch the bytecode to adjust the
     * local references to skip the globals.
     */
    scriptGlobals = cg.ngvars;
    if (scriptGlobals != 0 || cg.hasSharps()) {
        jsbytecode *code, *end;
        JSOp op;
        const JSCodeSpec *cs;
        uintN len, slot;

        if (scriptGlobals >= SLOTNO_LIMIT)
            goto too_many_slots;
        code = CG_BASE(&cg);
        for (end = code + CG_OFFSET(&cg); code != end; code += len) {
            JS_ASSERT(code < end);
            op = (JSOp) *code;
            cs = &js_CodeSpec[op];
            len = (cs->length > 0)
                  ? (uintN) cs->length
                  : js_GetVariableBytecodeLength(code);
            if ((cs->format & JOF_SHARPSLOT) ||
                JOF_TYPE(cs->format) == JOF_LOCAL ||
                (JOF_TYPE(cs->format) == JOF_SLOTATOM)) {
                /*
                 * JSOP_GETARGPROP also has JOF_SLOTATOM type, but it may be
                 * emitted only for a function.
                 */
                JS_ASSERT_IF(!(cs->format & JOF_SHARPSLOT),
                             (JOF_TYPE(cs->format) == JOF_SLOTATOM) ==
                             (op == JSOP_GETLOCALPROP));
                slot = GET_SLOTNO(code);
                slot += scriptGlobals;
                if (!(cs->format & JOF_SHARPSLOT))
                    slot += cg.sharpSlots();
                if (slot >= SLOTNO_LIMIT)
                    goto too_many_slots;
                SET_SLOTNO(code, slot);
            }
        }
    }

#ifdef METER_PARSENODES
    printf("Parser growth: %d (%u nodes, %u max, %u unrecycled)\n",
           (char *)sbrk(0) - (char *)before,
           parsenodes,
           maxparsenodes,
           parsenodes - recyclednodes);
    before = sbrk(0);
#endif

    /*
     * Nowadays the threaded interpreter needs a stop instruction, so we
     * do have to emit that here.
     */
    if (js_Emit1(cx, &cg, JSOP_STOP) < 0)
        goto out;
#ifdef METER_PARSENODES
    printf("Code-gen growth: %d (%u bytecodes, %u srcnotes)\n",
           (char *)sbrk(0) - (char *)before, CG_OFFSET(&cg), cg.noteCount);
#endif
#ifdef JS_ARENAMETER
    JS_DumpArenaStats(stdout);
#endif
    script = js_NewScriptFromCG(cx, &cg);
    if (script && funbox && script != script->emptyScript())
        script->savedCallerFun = true;

#ifdef JS_SCOPE_DEPTH_METER
    if (script) {
        JSObject *obj = scopeChain;
        uintN depth = 1;
        while ((obj = obj->getParent()) != NULL)
            ++depth;
        JS_BASIC_STATS_ACCUM(&cx->runtime->hostenvScopeDepthStats, depth);
    }
#endif

  out:
    JS_FinishArenaPool(&codePool);
    JS_FinishArenaPool(&notePool);
    return script;

  too_many_slots:
    ReportCompileErrorNumber(cx, &tokenStream, NULL, JSREPORT_ERROR, JSMSG_TOO_MANY_LOCALS);
    script = NULL;
    goto out;
}

/*
 * Insist on a final return before control flows out of pn.  Try to be a bit
 * smart about loops: do {...; return e2;} while(0) at the end of a function
 * that contains an early return e1 will get a strict warning.  Similarly for
 * iloops: while (true){...} is treated as though ... returns.
 */
#define ENDS_IN_OTHER   0
#define ENDS_IN_RETURN  1
#define ENDS_IN_BREAK   2

static int
HasFinalReturn(JSParseNode *pn)
{
    JSParseNode *pn2, *pn3;
    uintN rv, rv2, hasDefault;

    switch (pn->pn_type) {
      case TOK_LC:
        if (!pn->pn_head)
            return ENDS_IN_OTHER;
        return HasFinalReturn(pn->last());

      case TOK_IF:
        if (!pn->pn_kid3)
            return ENDS_IN_OTHER;
        return HasFinalReturn(pn->pn_kid2) & HasFinalReturn(pn->pn_kid3);

      case TOK_WHILE:
        pn2 = pn->pn_left;
        if (pn2->pn_type == TOK_PRIMARY && pn2->pn_op == JSOP_TRUE)
            return ENDS_IN_RETURN;
        if (pn2->pn_type == TOK_NUMBER && pn2->pn_dval)
            return ENDS_IN_RETURN;
        return ENDS_IN_OTHER;

      case TOK_DO:
        pn2 = pn->pn_right;
        if (pn2->pn_type == TOK_PRIMARY) {
            if (pn2->pn_op == JSOP_FALSE)
                return HasFinalReturn(pn->pn_left);
            if (pn2->pn_op == JSOP_TRUE)
                return ENDS_IN_RETURN;
        }
        if (pn2->pn_type == TOK_NUMBER) {
            if (pn2->pn_dval == 0)
                return HasFinalReturn(pn->pn_left);
            return ENDS_IN_RETURN;
        }
        return ENDS_IN_OTHER;

      case TOK_FOR:
        pn2 = pn->pn_left;
        if (pn2->pn_arity == PN_TERNARY && !pn2->pn_kid2)
            return ENDS_IN_RETURN;
        return ENDS_IN_OTHER;

      case TOK_SWITCH:
        rv = ENDS_IN_RETURN;
        hasDefault = ENDS_IN_OTHER;
        pn2 = pn->pn_right;
        if (pn2->pn_type == TOK_LEXICALSCOPE)
            pn2 = pn2->expr();
        for (pn2 = pn2->pn_head; rv && pn2; pn2 = pn2->pn_next) {
            if (pn2->pn_type == TOK_DEFAULT)
                hasDefault = ENDS_IN_RETURN;
            pn3 = pn2->pn_right;
            JS_ASSERT(pn3->pn_type == TOK_LC);
            if (pn3->pn_head) {
                rv2 = HasFinalReturn(pn3->last());
                if (rv2 == ENDS_IN_OTHER && pn2->pn_next)
                    /* Falling through to next case or default. */;
                else
                    rv &= rv2;
            }
        }
        /* If a final switch has no default case, we judge it harshly. */
        rv &= hasDefault;
        return rv;

      case TOK_BREAK:
        return ENDS_IN_BREAK;

      case TOK_WITH:
        return HasFinalReturn(pn->pn_right);

      case TOK_RETURN:
        return ENDS_IN_RETURN;

      case TOK_COLON:
      case TOK_LEXICALSCOPE:
        return HasFinalReturn(pn->expr());

      case TOK_THROW:
        return ENDS_IN_RETURN;

      case TOK_TRY:
        /* If we have a finally block that returns, we are done. */
        if (pn->pn_kid3) {
            rv = HasFinalReturn(pn->pn_kid3);
            if (rv == ENDS_IN_RETURN)
                return rv;
        }

        /* Else check the try block and any and all catch statements. */
        rv = HasFinalReturn(pn->pn_kid1);
        if (pn->pn_kid2) {
            JS_ASSERT(pn->pn_kid2->pn_arity == PN_LIST);
            for (pn2 = pn->pn_kid2->pn_head; pn2; pn2 = pn2->pn_next)
                rv &= HasFinalReturn(pn2);
        }
        return rv;

      case TOK_CATCH:
        /* Check this catch block's body. */
        return HasFinalReturn(pn->pn_kid3);

      case TOK_LET:
        /* Non-binary let statements are let declarations. */
        if (pn->pn_arity != PN_BINARY)
            return ENDS_IN_OTHER;
        return HasFinalReturn(pn->pn_right);

      default:
        return ENDS_IN_OTHER;
    }
}

static JSBool
ReportBadReturn(JSContext *cx, JSTreeContext *tc, uintN flags, uintN errnum,
                uintN anonerrnum)
{
    const char *name;

    JS_ASSERT(tc->inFunction());
    if (tc->fun->atom) {
        name = js_AtomToPrintableString(cx, tc->fun->atom);
    } else {
        errnum = anonerrnum;
        name = NULL;
    }
    return ReportCompileErrorNumber(cx, TS(tc->parser), NULL, flags, errnum, name);
}

static JSBool
CheckFinalReturn(JSContext *cx, JSTreeContext *tc, JSParseNode *pn)
{
    JS_ASSERT(tc->inFunction());
    return HasFinalReturn(pn) == ENDS_IN_RETURN ||
           ReportBadReturn(cx, tc, JSREPORT_WARNING | JSREPORT_STRICT,
                           JSMSG_NO_RETURN_VALUE, JSMSG_ANON_NO_RETURN_VALUE);
}

/*
 * Check that it is permitted to assign to lhs.  Strict mode code may not
 * assign to 'eval' or 'arguments'.
 */
bool
CheckStrictAssignment(JSContext *cx, JSTreeContext *tc, JSParseNode *lhs)
{
    if (tc->needStrictChecks() &&
        lhs->pn_type == TOK_NAME) {
        JSAtom *atom = lhs->pn_atom;
        JSAtomState *atomState = &cx->runtime->atomState;
        if (atom == atomState->evalAtom || atom == atomState->argumentsAtom) {
            const char *name = js_AtomToPrintableString(cx, atom);
            if (!name ||
                !ReportStrictModeError(cx, TS(tc->parser), tc, lhs, JSMSG_DEPRECATED_ASSIGN,
                                       name)) {
                return false;
            }
        }
    }
    return true;
}

/*
 * Check that it is permitted to introduce a binding for atom.  Strict
 * mode forbids introducing new definitions for 'eval' or 'arguments'.
 * Use pn for reporting error locations, or use tc's token stream if
 * pn is NULL.
 */
bool
CheckStrictBinding(JSContext *cx, JSTreeContext *tc, JSAtom *atom, JSParseNode *pn)
{
    if (!tc->needStrictChecks())
        return true;

    JSAtomState *atomState = &cx->runtime->atomState;
    if (atom == atomState->evalAtom || atom == atomState->argumentsAtom) {
        const char *name = js_AtomToPrintableString(cx, atom);
        if (name)
            ReportStrictModeError(cx, TS(tc->parser), tc, pn, JSMSG_BAD_BINDING, name);
        return false;
    }
    return true;
}

/*
 * In strict mode code, all formal parameter names must be distinct. If fun's
 * formals are legit given fun's strictness level, return true. Otherwise,
 * report an error and return false. Use pn for error position reporting,
 * unless we can find something more accurate in tc's decls.
 *
 * In some cases the code to parse the argument list will already have noticed
 * the duplication; we could try to use that knowledge instead of re-checking
 * here. But since the strictness of the function's body determines what
 * constraints to apply to the argument list, we can't report the error until
 * after we've parsed the body. And as it turns out, the function's local name
 * list makes it reasonably cheap to find duplicates after the fact.
 */
static bool
CheckStrictFormals(JSContext *cx, JSTreeContext *tc, JSFunction *fun,
                   JSParseNode *pn)
{
    JSAtom *atom;

    if (!tc->needStrictChecks())
        return true;

    atom = fun->findDuplicateFormal();
    if (atom) {
        /*
         * We have found a duplicate parameter name. If we can find the
         * JSDefinition for the argument, that will have a more accurate source
         * location.
         */
        JSDefinition *dn = ALE_DEFN(tc->decls.lookup(atom));
        if (dn->pn_op == JSOP_GETARG)
            pn = dn;
        const char *name = js_AtomToPrintableString(cx, atom);
        if (!name ||
            !ReportStrictModeError(cx, TS(tc->parser), tc, pn, JSMSG_DUPLICATE_FORMAL, name)) {
            return false;
        }
    }

    if (tc->flags & (TCF_FUN_PARAM_ARGUMENTS | TCF_FUN_PARAM_EVAL)) {
        JSAtomState *atoms = &cx->runtime->atomState;
        atom = (tc->flags & TCF_FUN_PARAM_ARGUMENTS
                ? atoms->argumentsAtom : atoms->evalAtom);
        /* The definition's source position will be more precise. */
        JSDefinition *dn = ALE_DEFN(tc->decls.lookup(atom));
        JS_ASSERT(dn->pn_atom == atom);
        const char *name = js_AtomToPrintableString(cx, atom);
        if (!name ||
            !ReportStrictModeError(cx, TS(tc->parser), tc, dn, JSMSG_BAD_BINDING, name)) {
            return false;
        }
    }

    return true;
}

JSParseNode *
Parser::functionBody()
{
    JSStmtInfo stmtInfo;
    uintN oldflags, firstLine;
    JSParseNode *pn;

    JS_ASSERT(tc->inFunction());
    js_PushStatement(tc, &stmtInfo, STMT_BLOCK, -1);
    stmtInfo.flags = SIF_BODY_BLOCK;

    oldflags = tc->flags;
    tc->flags &= ~(TCF_RETURN_EXPR | TCF_RETURN_VOID);

    /*
     * Save the body's first line, and store it in pn->pn_pos.begin.lineno
     * later, because we may have not peeked in tokenStream yet, so statements
     * won't acquire a valid pn->pn_pos.begin from the current token.
     */
    firstLine = tokenStream.getLineno();
#if JS_HAS_EXPR_CLOSURES
    if (tokenStream.currentToken().type == TOK_LC) {
        pn = statements();
    } else {
        pn = UnaryNode::create(tc);
        if (pn) {
            pn->pn_kid = assignExpr();
            if (!pn->pn_kid) {
                pn = NULL;
            } else {
                if (tc->flags & TCF_FUN_IS_GENERATOR) {
                    ReportBadReturn(context, tc, JSREPORT_ERROR,
                                    JSMSG_BAD_GENERATOR_RETURN,
                                    JSMSG_BAD_ANON_GENERATOR_RETURN);
                    pn = NULL;
                } else {
                    pn->pn_type = TOK_RETURN;
                    pn->pn_op = JSOP_RETURN;
                    pn->pn_pos.end = pn->pn_kid->pn_pos.end;
                }
            }
        }
    }
#else
    pn = statements();
#endif

    if (pn) {
        JS_ASSERT(!(tc->topStmt->flags & SIF_SCOPE));
        js_PopStatement(tc);
        pn->pn_pos.begin.lineno = firstLine;

        /* Check for falling off the end of a function that returns a value. */
        if (JS_HAS_STRICT_OPTION(context) && (tc->flags & TCF_RETURN_EXPR) &&
            !CheckFinalReturn(context, tc, pn)) {
            pn = NULL;
        }
    }

    tc->flags = oldflags | (tc->flags & TCF_FUN_FLAGS);
    return pn;
}

static JSAtomListElement *
MakePlaceholder(JSParseNode *pn, JSTreeContext *tc)
{
    JSAtomListElement *ale = tc->lexdeps.add(tc->parser, pn->pn_atom);
    if (!ale)
        return NULL;

    JSDefinition *dn = (JSDefinition *)NameNode::create(pn->pn_atom, tc);
    if (!dn)
        return NULL;

    ALE_SET_DEFN(ale, dn);
    dn->pn_defn = true;
    dn->pn_dflags |= PND_PLACEHOLDER;
    return ale;
}

static bool
Define(JSParseNode *pn, JSAtom *atom, JSTreeContext *tc, bool let = false)
{
    JS_ASSERT(!pn->pn_used);
    JS_ASSERT_IF(pn->pn_defn, pn->isPlaceholder());

    JSHashEntry **hep;
    JSAtomListElement *ale = NULL;
    JSAtomList *list = NULL;

    if (let)
        ale = (list = &tc->decls)->rawLookup(atom, hep);
    if (!ale)
        ale = (list = &tc->lexdeps)->rawLookup(atom, hep);

    if (ale) {
        JSDefinition *dn = ALE_DEFN(ale);
        if (dn != pn) {
            JSParseNode **pnup = &dn->dn_uses;
            JSParseNode *pnu;
            uintN start = let ? pn->pn_blockid : tc->bodyid;

            while ((pnu = *pnup) != NULL && pnu->pn_blockid >= start) {
                JS_ASSERT(pnu->pn_used);
                pnu->pn_lexdef = (JSDefinition *) pn;
                pn->pn_dflags |= pnu->pn_dflags & PND_USE2DEF_FLAGS;
                pnup = &pnu->pn_link;
            }

            if (pnu != dn->dn_uses) {
                *pnup = pn->dn_uses;
                pn->dn_uses = dn->dn_uses;
                dn->dn_uses = pnu;

                if ((!pnu || pnu->pn_blockid < tc->bodyid) && list != &tc->decls)
                    list->rawRemove(tc->parser, ale, hep);
            }
        }
    }

    ale = tc->decls.add(tc->parser, atom, let ? JSAtomList::SHADOW : JSAtomList::UNIQUE);
    if (!ale)
        return false;
    ALE_SET_DEFN(ale, pn);
    pn->pn_defn = true;
    pn->pn_dflags &= ~PND_PLACEHOLDER;
    return true;
}

static void
LinkUseToDef(JSParseNode *pn, JSDefinition *dn, JSTreeContext *tc)
{
    JS_ASSERT(!pn->pn_used);
    JS_ASSERT(!pn->pn_defn);
    JS_ASSERT(pn != dn->dn_uses);
    pn->pn_link = dn->dn_uses;
    dn->dn_uses = pn;
    dn->pn_dflags |= pn->pn_dflags & PND_USE2DEF_FLAGS;
    pn->pn_used = true;
    pn->pn_lexdef = dn;
}

static void
ForgetUse(JSParseNode *pn)
{
    if (!pn->pn_used) {
        JS_ASSERT(!pn->pn_defn);
        return;
    }

    JSParseNode **pnup = &pn->lexdef()->dn_uses;
    JSParseNode *pnu;
    while ((pnu = *pnup) != pn)
        pnup = &pnu->pn_link;
    *pnup = pn->pn_link;
    pn->pn_used = false;
}

static JSParseNode *
MakeAssignment(JSParseNode *pn, JSParseNode *rhs, JSTreeContext *tc)
{
    JSParseNode *lhs = NewOrRecycledNode(tc);
    if (!lhs)
        return NULL;
    *lhs = *pn;

    if (pn->pn_used) {
        JSDefinition *dn = pn->pn_lexdef;
        JSParseNode **pnup = &dn->dn_uses;

        while (*pnup != pn)
            pnup = &(*pnup)->pn_link;
        *pnup = lhs;
        lhs->pn_link = pn->pn_link;
        pn->pn_link = NULL;
    }

    pn->pn_type = TOK_ASSIGN;
    pn->pn_op = JSOP_NOP;
    pn->pn_arity = PN_BINARY;
    pn->pn_parens = false;
    pn->pn_used = pn->pn_defn = false;
    pn->pn_left = lhs;
    pn->pn_right = rhs;
    return lhs;
}

static JSParseNode *
MakeDefIntoUse(JSDefinition *dn, JSParseNode *pn, JSAtom *atom, JSTreeContext *tc)
{
    /*
     * If dn is var, const, or let, and it has an initializer, then we must
     * rewrite it to be an assignment node, whose freshly allocated left-hand
     * side becomes a use of pn.
     */
    if (dn->isBindingForm()) {
        JSParseNode *rhs = dn->expr();
        if (rhs) {
            JSParseNode *lhs = MakeAssignment(dn, rhs, tc);
            if (!lhs)
                return NULL;
            //pn->dn_uses = lhs;
            dn = (JSDefinition *) lhs;
        }

        dn->pn_op = (js_CodeSpec[dn->pn_op].format & JOF_SET) ? JSOP_SETNAME : JSOP_NAME;
    } else if (dn->kind() == JSDefinition::FUNCTION) {
        JS_ASSERT(dn->isTopLevel());
        JS_ASSERT(dn->pn_op == JSOP_NOP);
        dn->pn_type = TOK_NAME;
        dn->pn_arity = PN_NAME;
        dn->pn_atom = atom;
    }

    /* Now make dn no longer a definition, rather a use of pn. */
    JS_ASSERT(dn->pn_type == TOK_NAME);
    JS_ASSERT(dn->pn_arity == PN_NAME);
    JS_ASSERT(dn->pn_atom == atom);

    for (JSParseNode *pnu = dn->dn_uses; pnu; pnu = pnu->pn_link) {
        JS_ASSERT(pnu->pn_used);
        JS_ASSERT(!pnu->pn_defn);
        pnu->pn_lexdef = (JSDefinition *) pn;
        pn->pn_dflags |= pnu->pn_dflags & PND_USE2DEF_FLAGS;
    }
    pn->pn_dflags |= dn->pn_dflags & PND_USE2DEF_FLAGS;
    pn->dn_uses = dn;

    dn->pn_defn = false;
    dn->pn_used = true;
    dn->pn_lexdef = (JSDefinition *) pn;
    dn->pn_cookie = FREE_UPVAR_COOKIE;
    dn->pn_dflags &= ~PND_BOUND;
    return dn;
}

static bool
DefineArg(JSParseNode *pn, JSAtom *atom, uintN i, JSTreeContext *tc)
{
    JSParseNode *argpn, *argsbody;

    /* Flag tc so we don't have to lookup arguments on every use. */
    if (atom == tc->parser->context->runtime->atomState.argumentsAtom)
        tc->flags |= TCF_FUN_PARAM_ARGUMENTS;
    if (atom == tc->parser->context->runtime->atomState.evalAtom)
        tc->flags |= TCF_FUN_PARAM_EVAL;

    /*
     * Make an argument definition node, distinguished by being in tc->decls
     * but having TOK_NAME type and JSOP_NOP op. Insert it in a TOK_ARGSBODY
     * list node returned via pn->pn_body.
     */
    argpn = NameNode::create(atom, tc);
    if (!argpn)
        return false;
    JS_ASSERT(PN_TYPE(argpn) == TOK_NAME && PN_OP(argpn) == JSOP_NOP);

    /* Arguments are initialized by definition. */
    argpn->pn_dflags |= PND_INITIALIZED;
    if (!Define(argpn, atom, tc))
        return false;

    argsbody = pn->pn_body;
    if (!argsbody) {
        argsbody = ListNode::create(tc);
        if (!argsbody)
            return false;
        argsbody->pn_type = TOK_ARGSBODY;
        argsbody->pn_op = JSOP_NOP;
        argsbody->makeEmpty();
        pn->pn_body = argsbody;
    }
    argsbody->append(argpn);

    argpn->pn_op = JSOP_GETARG;
    argpn->pn_cookie = MAKE_UPVAR_COOKIE(tc->staticLevel, i);
    argpn->pn_dflags |= PND_BOUND;
    return true;
}

/*
 * Compile a JS function body, which might appear as the value of an event
 * handler attribute in an HTML <INPUT> tag.
 */
bool
Compiler::compileFunctionBody(JSContext *cx, JSFunction *fun, JSPrincipals *principals,
                              const jschar *chars, size_t length,
                              const char *filename, uintN lineno)
{
    Compiler compiler(cx, principals);

    if (!compiler.init(chars, length, NULL, filename, lineno))
        return false;

    /* No early return from after here until the js_FinishArenaPool calls. */
    JSArenaPool codePool, notePool;
    JS_InitArenaPool(&codePool, "code", 1024, sizeof(jsbytecode),
                     &cx->scriptStackQuota);
    JS_InitArenaPool(&notePool, "note", 1024, sizeof(jssrcnote),
                     &cx->scriptStackQuota);

<<<<<<< HEAD
    JSCodeGenerator funcg(&jsc, &codePool, &notePool, jsc.tokenStream.getLineno());
=======
    Parser &parser = compiler.parser;
    TokenStream &tokenStream = parser.tokenStream;

    JSCodeGenerator funcg(&parser, &codePool, &notePool, tokenStream.getLineno());
>>>>>>> 3b2aaa18
    if (!funcg.init())
        return NULL;

    funcg.flags |= TCF_IN_FUNCTION;
    funcg.fun = fun;
    if (!GenerateBlockId(&funcg, funcg.bodyid))
        return NULL;

    /* FIXME: make Function format the source for a function definition. */
    tokenStream.mungeCurrentToken(TOK_NAME);
    JSParseNode *fn = FunctionNode::create(&funcg);
    if (fn) {
        fn->pn_body = NULL;
        fn->pn_cookie = FREE_UPVAR_COOKIE;

        uintN nargs = fun->nargs;
        if (nargs) {
            jsuword *names = js_GetLocalNameArray(cx, fun, &cx->tempPool);
            if (!names) {
                fn = NULL;
            } else {
                for (uintN i = 0; i < nargs; i++) {
                    JSAtom *name = JS_LOCAL_NAME_TO_ATOM(names[i]);
                    if (!DefineArg(fn, name, i, &funcg)) {
                        fn = NULL;
                        break;
                    }
                }
            }
        }
    }

    /*
     * Farble the body so that it looks like a block statement to js_EmitTree,
     * which is called from js_EmitFunctionBody (see jsemit.cpp).  After we're
     * done parsing, we must fold constants, analyze any nested functions, and
     * generate code for this function, including a stop opcode at the end.
     */
    tokenStream.mungeCurrentToken(TOK_LC);
    JSParseNode *pn = fn ? parser.functionBody() : NULL;
    if (pn) {
        if (!CheckStrictFormals(cx, &funcg, fun, pn)) {
            pn = NULL;
        } else if (!tokenStream.matchToken(TOK_EOF)) {
            ReportCompileErrorNumber(cx, &tokenStream, NULL, JSREPORT_ERROR,
                                     JSMSG_SYNTAX_ERROR);
            pn = NULL;
        } else if (!js_FoldConstants(cx, pn, &funcg)) {
            /* js_FoldConstants reported the error already. */
            pn = NULL;
        } else if (funcg.functionList &&
                   !parser.analyzeFunctions(funcg.functionList, funcg.flags)) {
            pn = NULL;
        } else {
            if (fn->pn_body) {
                JS_ASSERT(PN_TYPE(fn->pn_body) == TOK_ARGSBODY);
                fn->pn_body->append(pn);
                fn->pn_body->pn_pos = pn->pn_pos;
                pn = fn->pn_body;
            }

            if (!js_EmitFunctionScript(cx, &funcg, pn))
                pn = NULL;
        }
    }

    /* Restore saved state and release code generation arenas. */
    JS_FinishArenaPool(&codePool);
    JS_FinishArenaPool(&notePool);
    return pn != NULL;
}

/*
 * Parameter block types for the several Binder functions.  We use a common
 * helper function signature in order to share code among destructuring and
 * simple variable declaration parsers.  In the destructuring case, the binder
 * function is called indirectly from the variable declaration parser by way
 * of CheckDestructuring and its friends.
 */
typedef JSBool
(*Binder)(JSContext *cx, BindData *data, JSAtom *atom, JSTreeContext *tc);

struct BindData {
    BindData() : fresh(true) {}

    JSParseNode     *pn;        /* name node for definition processing and
                                   error source coordinates */
    JSOp            op;         /* prolog bytecode or nop */
    Binder          binder;     /* binder, discriminates u */
    union {
        struct {
            uintN   overflow;
        } let;
    };
    bool fresh;
};

static JSBool
BindLocalVariable(JSContext *cx, JSFunction *fun, JSAtom *atom,
                  JSLocalKind localKind, bool isArg)
{
    JS_ASSERT(localKind == JSLOCAL_VAR || localKind == JSLOCAL_CONST);

    /*
     * Don't bind a variable with the hidden name 'arguments', per ECMA-262.
     * Instead 'var arguments' always restates the predefined property of the
     * activation objects whose name is 'arguments'. Assignment to such a
     * variable must be handled specially.
     *
     * Special case: an argument named 'arguments' *does* shadow the predefined
     * arguments property.
     */
    if (atom == cx->runtime->atomState.argumentsAtom && !isArg)
        return JS_TRUE;

    return js_AddLocal(cx, fun, atom, localKind);
}

#if JS_HAS_DESTRUCTURING
static JSBool
BindDestructuringArg(JSContext *cx, BindData *data, JSAtom *atom,
                     JSTreeContext *tc)
{
    JSParseNode *pn;

    /* Flag tc so we don't have to lookup arguments on every use. */
    if (atom == tc->parser->context->runtime->atomState.argumentsAtom)
        tc->flags |= TCF_FUN_PARAM_ARGUMENTS;
    if (atom == tc->parser->context->runtime->atomState.evalAtom)
        tc->flags |= TCF_FUN_PARAM_EVAL;

    JS_ASSERT(tc->inFunction());

    JSLocalKind localKind = js_LookupLocal(cx, tc->fun, atom, NULL);
    if (localKind != JSLOCAL_NONE) {
        ReportCompileErrorNumber(cx, TS(tc->parser), NULL, JSREPORT_ERROR,
                                 JSMSG_DESTRUCT_DUP_ARG);
        return JS_FALSE;
    }
    JS_ASSERT(!tc->decls.lookup(atom));

    pn = data->pn;
    if (!Define(pn, atom, tc))
        return JS_FALSE;

    uintN index = tc->fun->u.i.nvars;
    if (!BindLocalVariable(cx, tc->fun, atom, JSLOCAL_VAR, true))
        return JS_FALSE;
    pn->pn_op = JSOP_SETLOCAL;
    pn->pn_cookie = MAKE_UPVAR_COOKIE(tc->staticLevel, index);
    pn->pn_dflags |= PND_BOUND;
    return JS_TRUE;
}
#endif /* JS_HAS_DESTRUCTURING */

JSFunction *
Parser::newFunction(JSTreeContext *tc, JSAtom *atom, uintN lambda)
{
    JSObject *parent;
    JSFunction *fun;

    JS_ASSERT((lambda & ~JSFUN_LAMBDA) == 0);

    /*
     * Find the global compilation context in order to pre-set the newborn
     * function's parent slot to tc->scopeChain. If the global context is a
     * compile-and-go one, we leave the pre-set parent intact; otherwise we
     * clear parent and proto.
     */
    while (tc->parent)
        tc = tc->parent;
    parent = tc->inFunction() ? NULL : tc->scopeChain;

    fun = js_NewFunction(context, NULL, NULL, 0, JSFUN_INTERPRETED | lambda,
                         parent, atom);

    if (fun && !tc->compileAndGo()) {
        FUN_OBJECT(fun)->clearParent();
        FUN_OBJECT(fun)->clearProto();
    }
    return fun;
}

static JSBool
MatchOrInsertSemicolon(JSContext *cx, TokenStream *ts)
{
    TokenKind tt = ts->peekTokenSameLine(TSF_OPERAND);
    if (tt == TOK_ERROR)
        return JS_FALSE;
    if (tt != TOK_EOF && tt != TOK_EOL && tt != TOK_SEMI && tt != TOK_RC) {
        ReportCompileErrorNumber(cx, ts, NULL, JSREPORT_ERROR, JSMSG_SEMI_BEFORE_STMNT);
        return JS_FALSE;
    }
    (void) ts->matchToken(TOK_SEMI);
    return JS_TRUE;
}

bool
Parser::analyzeFunctions(JSFunctionBox *funbox, uint32& tcflags)
{
    if (!markFunArgs(funbox, tcflags))
        return false;
    setFunctionKinds(funbox, tcflags);
    return true;
}

/*
 * Mark as funargs any functions that reach up to one or more upvars across an
 * already-known funarg. The parser will flag the o_m lambda as a funarg in:
 *
 *   function f(o, p) {
 *       o.m = function o_m(a) {
 *           function g() { return p; }
 *           function h() { return a; }
 *           return g() + h();
 *       }
 *   }
 *
 * but without this extra marking phase, function g will not be marked as a
 * funarg since it is called from within its parent scope. But g reaches up to
 * f's parameter p, so if o_m escapes f's activation scope, g does too and
 * cannot use JSOP_GETUPVAR to reach p. In contast function h neither escapes
 * nor uses an upvar "above" o_m's level.
 *
 * If function g itself contained lambdas that contained non-lambdas that reach
 * up above its level, then those non-lambdas would have to be marked too. This
 * process is potentially exponential in the number of functions, but generally
 * not so complex. But it can't be done during a single recursive traversal of
 * the funbox tree, so we must use a work queue.
 *
 * Return the minimal "skipmin" for funbox and its siblings. This is the delta
 * between the static level of the bodies of funbox and its peers (which must
 * be funbox->level + 1), and the static level of the nearest upvar among all
 * the upvars contained by funbox and its peers. If there are no upvars, return
 * FREE_STATIC_LEVEL. Thus this function never returns 0.
 */
static uintN
FindFunArgs(JSFunctionBox *funbox, int level, JSFunctionBoxQueue *queue)
{
    uintN allskipmin = FREE_STATIC_LEVEL;

    do {
        JSParseNode *fn = funbox->node;
        JSFunction *fun = (JSFunction *) funbox->object;
        int fnlevel = level;

        /*
         * An eval can leak funbox, functions along its ancestor line, and its
         * immediate kids. Since FindFunArgs uses DFS and the parser propagates
         * TCF_FUN_HEAVYWEIGHT bottom up, funbox's ancestor function nodes have
         * already been marked as funargs by this point. Therefore we have to
         * flag only funbox->node and funbox->kids' nodes here.
         */
        if (funbox->tcflags & TCF_FUN_HEAVYWEIGHT) {
            fn->setFunArg();
            for (JSFunctionBox *kid = funbox->kids; kid; kid = kid->siblings)
                kid->node->setFunArg();
        }

        /*
         * Compute in skipmin the least distance from fun's static level up to
         * an upvar, whether used directly by fun, or indirectly by a function
         * nested in fun.
         */
        uintN skipmin = FREE_STATIC_LEVEL;
        JSParseNode *pn = fn->pn_body;

        if (pn->pn_type == TOK_UPVARS) {
            JSAtomList upvars(pn->pn_names);
            JS_ASSERT(upvars.count != 0);

            JSAtomListIterator iter(&upvars);
            JSAtomListElement *ale;

            while ((ale = iter()) != NULL) {
                JSDefinition *lexdep = ALE_DEFN(ale)->resolve();

                if (!lexdep->isFreeVar()) {
                    uintN upvarLevel = lexdep->frameLevel();

                    if (int(upvarLevel) <= fnlevel)
                        fn->setFunArg();

                    uintN skip = (funbox->level + 1) - upvarLevel;
                    if (skip < skipmin)
                        skipmin = skip;
                }
            }
        }

        /*
         * If this function escapes, whether directly (the parser detects such
         * escapes) or indirectly (because this non-escaping function uses an
         * upvar that reaches across an outer function boundary where the outer
         * function escapes), enqueue it for further analysis, and bump fnlevel
         * to trap any non-escaping children.
         */
        if (fn->isFunArg()) {
            queue->push(funbox);
            fnlevel = int(funbox->level);
        }

        /*
         * Now process the current function's children, and recalibrate their
         * cumulative skipmin to be relative to the current static level.
         */
        if (funbox->kids) {
            uintN kidskipmin = FindFunArgs(funbox->kids, fnlevel, queue);

            JS_ASSERT(kidskipmin != 0);
            if (kidskipmin != FREE_STATIC_LEVEL) {
                --kidskipmin;
                if (kidskipmin != 0 && kidskipmin < skipmin)
                    skipmin = kidskipmin;
            }
        }

        /*
         * Finally, after we've traversed all of the current function's kids,
         * minimize fun's skipmin against our accumulated skipmin. Do likewise
         * with allskipmin, but minimize across funbox and all of its siblings,
         * to compute our return value.
         */
        if (skipmin != FREE_STATIC_LEVEL) {
            fun->u.i.skipmin = skipmin;
            if (skipmin < allskipmin)
                allskipmin = skipmin;
        }
    } while ((funbox = funbox->siblings) != NULL);

    return allskipmin;
}

bool
Parser::markFunArgs(JSFunctionBox *funbox, uintN tcflags)
{
    JSFunctionBoxQueue queue;
    if (!queue.init(functionCount))
        return false;

    FindFunArgs(funbox, -1, &queue);
    while ((funbox = queue.pull()) != NULL) {
        JSParseNode *fn = funbox->node;
        JS_ASSERT(fn->isFunArg());

        JSParseNode *pn = fn->pn_body;
        if (pn->pn_type == TOK_UPVARS) {
            JSAtomList upvars(pn->pn_names);
            JS_ASSERT(upvars.count != 0);

            JSAtomListIterator iter(&upvars);
            JSAtomListElement *ale;

            while ((ale = iter()) != NULL) {
                JSDefinition *lexdep = ALE_DEFN(ale)->resolve();

                if (!lexdep->isFreeVar() &&
                    !lexdep->isFunArg() &&
                    (lexdep->kind() == JSDefinition::FUNCTION ||
                     PN_OP(lexdep) == JSOP_CALLEE)) {
                    /*
                     * Mark this formerly-Algol-like function as an escaping
                     * function (i.e., as a funarg), because it is used from a
                     * funarg and therefore can not use JSOP_{GET,CALL}UPVAR to
                     * access upvars.
                     *
                     * Progress is guaranteed because we set the funarg flag
                     * here, which suppresses revisiting this function (thanks
                     * to the !lexdep->isFunArg() test just above).
                     */
                    lexdep->setFunArg();

                    JSFunctionBox *afunbox;
                    if (PN_OP(lexdep) == JSOP_CALLEE) {
                        /*
                         * A named function expression will not appear to be a
                         * funarg if it is immediately applied. However, if its
                         * name is used in an escaping function nested within
                         * it, then it must become flagged as a funarg again.
                         * See bug 545980.
                         */
                        afunbox = funbox;
                        uintN calleeLevel = UPVAR_FRAME_SKIP(lexdep->pn_cookie);
                        uintN staticLevel = afunbox->level + 1U;
                        while (staticLevel != calleeLevel) {
                            afunbox = afunbox->parent;
                            --staticLevel;
                        }
                        afunbox->node->setFunArg();
                    } else {
                       afunbox = lexdep->pn_funbox;
                    }
                    queue.push(afunbox);

                    /*
                     * Walk over nested functions again, now that we have
                     * changed the level across which it is unsafe to access
                     * upvars using the runtime dynamic link (frame chain).
                     */
                    if (afunbox->kids)
                        FindFunArgs(afunbox->kids, afunbox->level, &queue);
                }
            }
        }
    }
    return true;
}

static uint32
MinBlockId(JSParseNode *fn, uint32 id)
{
    if (fn->pn_blockid < id)
        return false;
    if (fn->pn_defn) {
        for (JSParseNode *pn = fn->dn_uses; pn; pn = pn->pn_link) {
            if (pn->pn_blockid < id)
                return false;
        }
    }
    return true;
}

static inline bool
CanFlattenUpvar(JSDefinition *dn, JSFunctionBox *funbox, uint32 tcflags)
{
    /*
     * Consider the current function (the lambda, innermost below) using a var
     * x defined two static levels up:
     *
     *  function f() {
     *      // z = g();
     *      var x = 42;
     *      function g() {
     *          return function () { return x; };
     *      }
     *      return g();
     *  }
     *
     * So long as (1) the initialization in 'var x = 42' dominates all uses of
     * g and (2) x is not reassigned, it is safe to optimize the lambda to a
     * flat closure. Uncommenting the early call to g makes this optimization
     * unsafe (z could name a global setter that calls its argument).
     */
    JSFunctionBox *afunbox = funbox;
    uintN dnLevel = dn->frameLevel();

    JS_ASSERT(dnLevel <= funbox->level);
    while (afunbox->level != dnLevel) {
        afunbox = afunbox->parent;

        /*
         * NB: afunbox can't be null because we are sure to find a function box
         * whose level == dnLevel before we would try to walk above the root of
         * the funbox tree. See bug 493260 comments 16-18.
         *
         * Assert but check anyway, to protect future changes that bind eval
         * upvars in the parser.
         */
        JS_ASSERT(afunbox);

        /*
         * If this function is reaching up across an enclosing funarg, then we
         * cannot copy dn's value into a flat closure slot (the display stops
         * working once the funarg escapes).
         */
        if (!afunbox || afunbox->node->isFunArg())
            return false;

        /*
         * Reaching up for dn across a generator also means we can't flatten,
         * since the generator iterator does not run until later, in general.
         * See bug 563034.
         */
        if (afunbox->tcflags & TCF_FUN_IS_GENERATOR)
            return false;
    }

    /*
     * If afunbox's function (which is at the same level as dn) is in a loop,
     * pessimistically assume the variable initializer may be in the same loop.
     * A flat closure would then be unsafe, as the captured variable could be
     * assigned after the closure is created. See bug 493232.
     */
    if (afunbox->inLoop)
        return false;

    /*
     * |with| and eval used as an operator defeat lexical scoping: they can be
     * used to assign to any in-scope variable. Therefore they must disable
     * flat closures that use such upvars.  The parser detects these as special
     * forms and marks the function heavyweight.
     */
    if ((afunbox->parent ? afunbox->parent->tcflags : tcflags) & TCF_FUN_HEAVYWEIGHT)
        return false;

    /*
     * If afunbox's function is not a lambda, it will be hoisted, so it could
     * capture the undefined value that by default initializes var, let, and
     * const bindings. And if dn is a function that comes at (meaning a
     * function refers to its own name) or strictly after afunbox, we also
     * defeat the flat closure optimization for this dn.
     */
    JSFunction *afun = (JSFunction *) afunbox->object;
    if (!(afun->flags & JSFUN_LAMBDA)) {
        if (dn->isBindingForm() || dn->pn_pos >= afunbox->node->pn_pos)
            return false;
    }

    if (!dn->isInitialized())
        return false;

    JSDefinition::Kind dnKind = dn->kind();
    if (dnKind != JSDefinition::CONST) {
        if (dn->isAssigned())
            return false;

        /*
         * Any formal could be mutated behind our back via the arguments
         * object, so deoptimize if the outer function uses arguments.
         *
         * In a Function constructor call where the final argument -- the body
         * source for the function to create -- contains a nested function
         * definition or expression, afunbox->parent will be null. The body
         * source might use |arguments| outside of any nested functions it may
         * contain, so we have to check the tcflags parameter that was passed
         * in from Compiler::compileFunctionBody.
         */
        if (dnKind == JSDefinition::ARG &&
            ((afunbox->parent ? afunbox->parent->tcflags : tcflags) & TCF_FUN_USES_ARGUMENTS)) {
            return false;
        }
    }

    /*
     * Check quick-and-dirty dominance relation. Function definitions dominate
     * their uses thanks to hoisting.  Other binding forms hoist as undefined,
     * of course, so check forward-reference and blockid relations.
     */
    if (dnKind != JSDefinition::FUNCTION) {
        /*
         * Watch out for code such as
         *
         *   (function () {
         *   ...
         *   var jQuery = ... = function (...) {
         *       return new jQuery.foo.bar(baz);
         *   }
         *   ...
         *   })();
         *
         * where the jQuery variable is not reassigned, but of course is not
         * initialized at the time that the would-be-flat closure containing
         * the jQuery upvar is formed.
         */
        if (dn->pn_pos.end >= afunbox->node->pn_pos.end)
            return false;
        if (!MinBlockId(afunbox->node, dn->pn_blockid))
            return false;
    }
    return true;
}

static void
FlagHeavyweights(JSDefinition *dn, JSFunctionBox *funbox, uint32& tcflags)
{
    uintN dnLevel = dn->frameLevel();

    while ((funbox = funbox->parent) != NULL) {
        /*
         * Notice that funbox->level is the static level of the definition or
         * expression of the function parsed into funbox, not the static level
         * of its body. Therefore we must add 1 to match dn's level to find the
         * funbox whose body contains the dn definition.
         */
        if (funbox->level + 1U == dnLevel || (dnLevel == 0 && dn->isLet())) {
            funbox->tcflags |= TCF_FUN_HEAVYWEIGHT;
            break;
        }
        funbox->tcflags |= TCF_FUN_ENTRAINS_SCOPES;
    }

    if (!funbox && (tcflags & TCF_IN_FUNCTION))
        tcflags |= TCF_FUN_HEAVYWEIGHT;
}

static void
DeoptimizeUsesWithin(JSDefinition *dn, JSFunctionBox *funbox, uint32& tcflags)
{
    uintN ndeoptimized = 0;
    const TokenPos &pos = funbox->node->pn_body->pn_pos;

    for (JSParseNode *pnu = dn->dn_uses; pnu; pnu = pnu->pn_link) {
        JS_ASSERT(pnu->pn_used);
        JS_ASSERT(!pnu->pn_defn);
        if (pnu->pn_pos.begin >= pos.begin && pnu->pn_pos.end <= pos.end) {
            pnu->pn_dflags |= PND_DEOPTIMIZED;
            ++ndeoptimized;
        }
    }

    if (ndeoptimized != 0)
        FlagHeavyweights(dn, funbox, tcflags);
}

void
Parser::setFunctionKinds(JSFunctionBox *funbox, uint32& tcflags)
{
#ifdef JS_FUNCTION_METERING
# define FUN_METER(x)   JS_RUNTIME_METER(context->runtime, functionMeter.x)
#else
# define FUN_METER(x)   ((void)0)
#endif

    for (;;) {
        JSParseNode *fn = funbox->node;
        JSParseNode *pn = fn->pn_body;

        if (funbox->kids) {
            setFunctionKinds(funbox->kids, tcflags);

            /*
             * We've unwound from recursively setting our kids' kinds, which
             * also classifies enclosing functions holding upvars referenced in
             * those descendants' bodies. So now we can check our "methods".
             *
             * Despecialize from branded method-identity-based shape to sprop-
             * or slot-based shape if this function smells like a constructor
             * and too many of its methods are *not* joinable null closures
             * (i.e., they have one or more upvars fetched via the display).
             */
            JSParseNode *pn2 = pn;
            if (PN_TYPE(pn2) == TOK_UPVARS)
                pn2 = pn2->pn_tree;
            if (PN_TYPE(pn2) == TOK_ARGSBODY)
                pn2 = pn2->last();

#if JS_HAS_EXPR_CLOSURES
            if (PN_TYPE(pn2) == TOK_LC)
#endif
            if (!(funbox->tcflags & TCF_RETURN_EXPR)) {
                uintN methodSets = 0, slowMethodSets = 0;

                for (JSParseNode *method = funbox->methods; method; method = method->pn_link) {
                    JS_ASSERT(PN_OP(method) == JSOP_LAMBDA || PN_OP(method) == JSOP_LAMBDA_FC);
                    ++methodSets;
                    if (!method->pn_funbox->joinable())
                        ++slowMethodSets;
                }

                if (funbox->shouldUnbrand(methodSets, slowMethodSets))
                    funbox->tcflags |= TCF_FUN_UNBRAND_THIS;
            }
        }

        JSFunction *fun = (JSFunction *) funbox->object;

        JS_ASSERT(FUN_KIND(fun) == JSFUN_INTERPRETED);

        FUN_METER(allfun);
        if (funbox->tcflags & TCF_FUN_HEAVYWEIGHT) {
            FUN_METER(heavy);
        } else if (pn->pn_type != TOK_UPVARS) {
            /*
             * No lexical dependencies => null closure, for best performance.
             * A null closure needs no scope chain, but alas we've coupled
             * principals-finding to scope (for good fundamental reasons, but
             * the implementation overloads the parent slot and we should fix
             * that). See, e.g., the JSOP_LAMBDA case in jsinterp.cpp.
             *
             * In more detail: the ES3 spec allows the implementation to create
             * "joined function objects", or not, at its discretion. But real-
             * world implementations always create unique function objects for
             * closures, and this can be detected via mutation. Open question:
             * do popular implementations create unique function objects for
             * null closures?
             *
             * FIXME: bug 476950.
             */
            FUN_METER(nofreeupvar);
            FUN_SET_KIND(fun, JSFUN_NULL_CLOSURE);
        } else {
            JSAtomList upvars(pn->pn_names);
            JS_ASSERT(upvars.count != 0);

            JSAtomListIterator iter(&upvars);
            JSAtomListElement *ale;

            if (!fn->isFunArg()) {
                /*
                 * This function is Algol-like, it never escapes. So long as it
                 * does not assign to outer variables, it needs only an upvars
                 * array in its script and JSOP_{GET,CALL}UPVAR opcodes in its
                 * bytecode to reach up the frame stack at runtime based on
                 * those upvars' cookies.
                 *
                 * Any assignments to upvars from functions called by this one
                 * will be coherent because of the JSOP_{GET,CALL}UPVAR ops,
                 * which load from stack homes when interpreting or from native
                 * stack slots when executing a trace.
                 *
                 * We could add JSOP_SETUPVAR, etc., but it is uncommon for a
                 * nested function to assign to an outer lexical variable, so
                 * we defer adding yet more code footprint in the absence of
                 * evidence motivating these opcodes.
                 */
                bool mutation = !!(funbox->tcflags & TCF_FUN_SETS_OUTER_NAME);
                uintN nupvars = 0;

                /*
                 * Check that at least one outer lexical binding was assigned
                 * to (global variables don't count). This is conservative: we
                 * could limit assignments to those in the current function,
                 * but that's too much work. As with flat closures (handled
                 * below), we optimize for the case where outer bindings are
                 * not reassigned anywhere.
                 */
                while ((ale = iter()) != NULL) {
                    JSDefinition *lexdep = ALE_DEFN(ale)->resolve();

                    if (!lexdep->isFreeVar()) {
                        JS_ASSERT(lexdep->frameLevel() <= funbox->level);
                        ++nupvars;
                        if (lexdep->isAssigned())
                            break;
                    }
                }
                if (!ale)
                    mutation = false;

                if (nupvars == 0) {
                    FUN_METER(onlyfreevar);
                    FUN_SET_KIND(fun, JSFUN_NULL_CLOSURE);
                } else if (!mutation &&
                           !(funbox->tcflags & (TCF_FUN_IS_GENERATOR | TCF_FUN_ENTRAINS_SCOPES))) {
                    /*
                     * Algol-like functions can read upvars using the dynamic
                     * link (cx->fp/fp->down), optimized using the cx->display
                     * lookup table indexed by static level. They do not need
                     * to entrain and search their environment objects.
                     */
                    FUN_METER(display);
                    FUN_SET_KIND(fun, JSFUN_NULL_CLOSURE);
                } else {
                    if (!(funbox->tcflags & TCF_FUN_IS_GENERATOR))
                        FUN_METER(setupvar);
                }
            } else {
                uintN nupvars = 0, nflattened = 0;

                /*
                 * For each lexical dependency from this closure to an outer
                 * binding, analyze whether it is safe to copy the binding's
                 * value into a flat closure slot when the closure is formed.
                 */
                while ((ale = iter()) != NULL) {
                    JSDefinition *lexdep = ALE_DEFN(ale)->resolve();

                    if (!lexdep->isFreeVar()) {
                        ++nupvars;
                        if (CanFlattenUpvar(lexdep, funbox, tcflags)) {
                            ++nflattened;
                            continue;
                        }
                        DeoptimizeUsesWithin(lexdep, funbox, tcflags);
                    }
                }

                if (nupvars == 0) {
                    FUN_METER(onlyfreevar);
                    FUN_SET_KIND(fun, JSFUN_NULL_CLOSURE);
                } else if (nflattened == nupvars) {
                    /* FIXME bug 545759: to test nflattened != 0 */
                    /*
                     * We made it all the way through the upvar loop, so it's
                     * safe to optimize to a flat closure.
                     */
                    FUN_METER(flat);
                    FUN_SET_KIND(fun, JSFUN_FLAT_CLOSURE);
                    switch (PN_OP(fn)) {
                      case JSOP_DEFFUN:
                        fn->pn_op = JSOP_DEFFUN_FC;
                        break;
                      case JSOP_DEFLOCALFUN:
                        fn->pn_op = JSOP_DEFLOCALFUN_FC;
                        break;
                      case JSOP_LAMBDA:
                        fn->pn_op = JSOP_LAMBDA_FC;
                        break;
                      default:
                        /* js_EmitTree's case TOK_FUNCTION: will select op. */
                        JS_ASSERT(PN_OP(fn) == JSOP_NOP);
                    }
                } else {
                    FUN_METER(badfunarg);
                }
            }
        }

        if (FUN_KIND(fun) == JSFUN_INTERPRETED && pn->pn_type == TOK_UPVARS) {
            /*
             * One or more upvars cannot be safely snapshot into a flat
             * closure's dslot (see JSOP_GETDSLOT), so we loop again over
             * all upvars, and for each non-free upvar, ensure that its
             * containing function has been flagged as heavyweight.
             *
             * The emitter must see TCF_FUN_HEAVYWEIGHT accurately before
             * generating any code for a tree of nested functions.
             */
            JSAtomList upvars(pn->pn_names);
            JS_ASSERT(upvars.count != 0);

            JSAtomListIterator iter(&upvars);
            JSAtomListElement *ale;

            while ((ale = iter()) != NULL) {
                JSDefinition *lexdep = ALE_DEFN(ale)->resolve();
                if (!lexdep->isFreeVar())
                    FlagHeavyweights(lexdep, funbox, tcflags);
            }
        }

        funbox = funbox->siblings;
        if (!funbox)
            break;
    }

#undef FUN_METER
}

const char js_argument_str[] = "argument";
const char js_variable_str[] = "variable";
const char js_unknown_str[]  = "unknown";

const char *
JSDefinition::kindString(Kind kind)
{
    static const char *table[] = {
        js_var_str, js_const_str, js_let_str,
        js_function_str, js_argument_str, js_unknown_str
    };

    JS_ASSERT(unsigned(kind) <= unsigned(ARG));
    return table[kind];
}

static JSFunctionBox *
EnterFunction(JSParseNode *fn, JSTreeContext *funtc, JSAtom *funAtom = NULL,
              uintN lambda = JSFUN_LAMBDA)
{
    JSTreeContext *tc = funtc->parent;
    JSFunction *fun = tc->parser->newFunction(tc, funAtom, lambda);
    if (!fun)
        return NULL;

    /* Create box for fun->object early to protect against last-ditch GC. */
    JSFunctionBox *funbox = tc->parser->newFunctionBox(FUN_OBJECT(fun), fn, tc);
    if (!funbox)
        return NULL;

    /* Initialize non-default members of funtc. */
    funtc->flags |= funbox->tcflags;
    funtc->blockidGen = tc->blockidGen;
    if (!GenerateBlockId(funtc, funtc->bodyid))
        return NULL;
    funtc->fun = fun;
    funtc->funbox = funbox;
    if (!SetStaticLevel(funtc, tc->staticLevel + 1))
        return NULL;

    return funbox;
}

static bool
LeaveFunction(JSParseNode *fn, JSTreeContext *funtc, JSAtom *funAtom = NULL,
              uintN lambda = JSFUN_LAMBDA)
{
    JSTreeContext *tc = funtc->parent;
    tc->blockidGen = funtc->blockidGen;

    JSFunctionBox *funbox = fn->pn_funbox;
    funbox->tcflags |= funtc->flags & (TCF_FUN_FLAGS | TCF_COMPILE_N_GO | TCF_RETURN_EXPR);

    fn->pn_dflags |= PND_INITIALIZED;
    JS_ASSERT_IF(tc->atTopLevel() && lambda == 0 && funAtom,
                 fn->pn_dflags & PND_TOPLEVEL);
    if (!tc->topStmt || tc->topStmt->type == STMT_BLOCK)
        fn->pn_dflags |= PND_BLOCKCHILD;

    /*
     * Propagate unresolved lexical names up to tc->lexdeps, and save a copy
     * of funtc->lexdeps in a TOK_UPVARS node wrapping the function's formal
     * params and body. We do this only if there are lexical dependencies not
     * satisfied by the function's declarations, to avoid penalizing functions
     * that use only their arguments and other local bindings.
     */
    if (funtc->lexdeps.count != 0) {
        JSAtomListIterator iter(&funtc->lexdeps);
        JSAtomListElement *ale;
        int foundCallee = 0;

        while ((ale = iter()) != NULL) {
            JSAtom *atom = ALE_ATOM(ale);
            JSDefinition *dn = ALE_DEFN(ale);
            JS_ASSERT(dn->isPlaceholder());

            if (atom == funAtom && lambda != 0) {
                dn->pn_op = JSOP_CALLEE;
                dn->pn_cookie = MAKE_UPVAR_COOKIE(funtc->staticLevel, CALLEE_UPVAR_SLOT);
                dn->pn_dflags |= PND_BOUND;

                /*
                 * If this named function expression uses its own name other
                 * than to call itself, flag this function specially.
                 */
                if (dn->isFunArg())
                    funbox->tcflags |= TCF_FUN_USES_OWN_NAME;
                foundCallee = 1;
                continue;
            }

            if (!(funbox->tcflags & TCF_FUN_SETS_OUTER_NAME) &&
                dn->isAssigned()) {
                /*
                 * Make sure we do not fail to set TCF_FUN_SETS_OUTER_NAME if
                 * any use of dn in funtc assigns. See NoteLValue for the easy
                 * backward-reference case; this is the hard forward-reference
                 * case where we pay a higher price.
                 */
                for (JSParseNode *pnu = dn->dn_uses; pnu; pnu = pnu->pn_link) {
                    if (pnu->isAssigned() && pnu->pn_blockid >= funtc->bodyid) {
                        funbox->tcflags |= TCF_FUN_SETS_OUTER_NAME;
                        break;
                    }
                }
            }

            JSAtomListElement *outer_ale = tc->decls.lookup(atom);
            if (!outer_ale)
                outer_ale = tc->lexdeps.lookup(atom);
            if (outer_ale) {
                /*
                 * Insert dn's uses list at the front of outer_dn's list.
                 *
                 * Without loss of generality or correctness, we allow a dn to
                 * be in inner and outer lexdeps, since the purpose of lexdeps
                 * is one-pass coordination of name use and definition across
                 * functions, and if different dn's are used we'll merge lists
                 * when leaving the inner function.
                 *
                 * The dn == outer_dn case arises with generator expressions
                 * (see CompExprTransplanter::transplant, the PN_FUNC/PN_NAME
                 * case), and nowhere else, currently.
                 */
                JSDefinition *outer_dn = ALE_DEFN(outer_ale);

                if (dn != outer_dn) {
                    JSParseNode **pnup = &dn->dn_uses;
                    JSParseNode *pnu;

                    while ((pnu = *pnup) != NULL) {
                        pnu->pn_lexdef = outer_dn;
                        pnup = &pnu->pn_link;
                    }

                    /*
                     * Make dn be a use that redirects to outer_dn, because we
                     * can't replace dn with outer_dn in all the pn_namesets in
                     * the AST where it may be. Instead we make it forward to
                     * outer_dn. See JSDefinition::resolve.
                     */
                    *pnup = outer_dn->dn_uses;
                    outer_dn->dn_uses = dn;
                    outer_dn->pn_dflags |= dn->pn_dflags & ~PND_PLACEHOLDER;
                    dn->pn_defn = false;
                    dn->pn_used = true;
                    dn->pn_lexdef = outer_dn;
                }
            } else {
                /* Add an outer lexical dependency for ale's definition. */
                outer_ale = tc->lexdeps.add(tc->parser, atom);
                if (!outer_ale)
                    return false;
                ALE_SET_DEFN(outer_ale, ALE_DEFN(ale));
            }
        }

        if (funtc->lexdeps.count - foundCallee != 0) {
            JSParseNode *body = fn->pn_body;

            fn->pn_body = NameSetNode::create(tc);
            if (!fn->pn_body)
                return false;

            fn->pn_body->pn_type = TOK_UPVARS;
            fn->pn_body->pn_pos = body->pn_pos;
            if (foundCallee)
                funtc->lexdeps.remove(tc->parser, funAtom);
            fn->pn_body->pn_names = funtc->lexdeps;
            fn->pn_body->pn_tree = body;
        }

        funtc->lexdeps.clear();
    }

    return true;
}

JSParseNode *
Parser::functionDef(uintN lambda, bool namePermitted)
{
    JSParseNode *pn, *body, *result;
    TokenKind tt;
    JSAtomListElement *ale;
#if JS_HAS_DESTRUCTURING
    JSParseNode *item, *list = NULL;
    bool destructuringArg = false;
    JSAtom *duplicatedArg = NULL;
#endif

    /*
     * Save the current op for later so we can tag the created function as a
     * getter/setter if necessary.
     */
    JSOp op = tokenStream.currentToken().t_op;

    /* Make a TOK_FUNCTION node. */
    pn = FunctionNode::create(tc);
    if (!pn)
        return NULL;
    pn->pn_body = NULL;
    pn->pn_cookie = FREE_UPVAR_COOKIE;

    /*
     * If a lambda, give up on JSOP_{GET,CALL}UPVAR usage unless this function
     * is immediately applied (we clear PND_FUNARG if so -- see memberExpr).
     *
     * Also treat function sub-statements (non-lambda, non-top-level functions)
     * as escaping funargs, since we can't statically analyze their definitions
     * and uses.
     */
    bool topLevel = tc->atTopLevel();
    pn->pn_dflags = (lambda || !topLevel) ? PND_FUNARG : 0;

    /* Scan the optional function name into funAtom. */
    JSAtom *funAtom = NULL;
    if (namePermitted) {
        tt = tokenStream.getToken(TSF_KEYWORD_IS_NAME);
        if (tt == TOK_NAME) {
            funAtom = tokenStream.currentToken().t_atom;
        } else {
            if (lambda == 0 && (context->options & JSOPTION_ANONFUNFIX)) {
                ReportCompileErrorNumber(context, &tokenStream, NULL, JSREPORT_ERROR,
                                         JSMSG_SYNTAX_ERROR);
                return NULL;
            }
            tokenStream.ungetToken();
        }
    }

    /*
     * Record names for function statements in tc->decls so we know when to
     * avoid optimizing variable references that might name a function.
     */
    if (lambda == 0 && funAtom) {
        ale = tc->decls.lookup(funAtom);
        if (ale) {
            JSDefinition *dn = ALE_DEFN(ale);
            JSDefinition::Kind dn_kind = dn->kind();

            JS_ASSERT(!dn->pn_used);
            JS_ASSERT(dn->pn_defn);

            if (JS_HAS_STRICT_OPTION(context) || dn_kind == JSDefinition::CONST) {
                const char *name = js_AtomToPrintableString(context, funAtom);
                if (!name ||
                    !ReportCompileErrorNumber(context, &tokenStream, NULL,
                                              (dn_kind != JSDefinition::CONST)
                                              ? JSREPORT_WARNING | JSREPORT_STRICT
                                              : JSREPORT_ERROR,
                                              JSMSG_REDECLARED_VAR,
                                              JSDefinition::kindString(dn_kind),
                                              name)) {
                    return NULL;
                }
            }

            if (topLevel) {
                ALE_SET_DEFN(ale, pn);
                pn->pn_defn = true;
                pn->dn_uses = dn;               /* dn->dn_uses is now pn_link */

                if (!MakeDefIntoUse(dn, pn, funAtom, tc))
                    return NULL;
            }
        } else if (topLevel) {
            /*
             * If this function was used before it was defined, claim the
             * pre-created definition node for this function that primaryExpr
             * put in tc->lexdeps on first forward reference, and recycle pn.
             */
            JSHashEntry **hep;

            ale = tc->lexdeps.rawLookup(funAtom, hep);
            if (ale) {
                JSDefinition *fn = ALE_DEFN(ale);

                JS_ASSERT(fn->pn_defn);
                fn->pn_type = TOK_FUNCTION;
                fn->pn_arity = PN_FUNC;
                fn->pn_pos.begin = pn->pn_pos.begin;
                fn->pn_body = NULL;
                fn->pn_cookie = FREE_UPVAR_COOKIE;

                tc->lexdeps.rawRemove(tc->parser, ale, hep);
                RecycleTree(pn, tc);
                pn = fn;
            }

            if (!Define(pn, funAtom, tc))
                return NULL;
        }

        /*
         * A function nested at top level inside another's body needs only a
         * local variable to bind its name to its value, and not an activation
         * object property (it might also need the activation property, if the
         * outer function contains with statements, e.g., but the stack slot
         * wins when jsemit.c's BindNameToSlot can optimize a JSOP_NAME into a
         * JSOP_GETLOCAL bytecode).
         */
        if (topLevel) {
            pn->pn_dflags |= PND_TOPLEVEL;

            if (tc->inFunction()) {
                JSLocalKind localKind;
                uintN index;

                /*
                 * Define a local in the outer function so that BindNameToSlot
                 * can properly optimize accesses. Note that we need a local
                 * variable, not an argument, for the function statement. Thus
                 * we add a variable even if a parameter with the given name
                 * already exists.
                 */
                localKind = js_LookupLocal(context, tc->fun, funAtom, &index);
                switch (localKind) {
                  case JSLOCAL_NONE:
                  case JSLOCAL_ARG:
                    index = tc->fun->u.i.nvars;
                    if (!js_AddLocal(context, tc->fun, funAtom, JSLOCAL_VAR))
                        return NULL;
                    /* FALL THROUGH */

                  case JSLOCAL_VAR:
                    pn->pn_cookie = MAKE_UPVAR_COOKIE(tc->staticLevel, index);
                    pn->pn_dflags |= PND_BOUND;
                    break;

                  default:;
                }
            }
        }
    }

    JSTreeContext *outertc = tc;

    /* Initialize early for possible flags mutation via destructuringExpr. */
    JSTreeContext funtc(tc->parser);

    JSFunctionBox *funbox = EnterFunction(pn, &funtc, funAtom, lambda);
    if (!funbox)
        return NULL;

    JSFunction *fun = (JSFunction *) funbox->object;

    if (op != JSOP_NOP)
        fun->flags |= (op == JSOP_GETTER) ? JSPROP_GETTER : JSPROP_SETTER;

    /* Now parse formal argument list and compute fun->nargs. */
    MUST_MATCH_TOKEN(TOK_LP, JSMSG_PAREN_BEFORE_FORMAL);
    if (!tokenStream.matchToken(TOK_RP)) {
        do {
            tt = tokenStream.getToken();
            switch (tt) {
#if JS_HAS_DESTRUCTURING
              case TOK_LB:
              case TOK_LC:
              {
                BindData data;
                JSParseNode *lhs, *rhs;
                jsint slot;

                /* See comment below in the TOK_NAME case. */
                if (duplicatedArg)
                    goto report_dup_and_destructuring;
                destructuringArg = true;

                /*
                 * A destructuring formal parameter turns into one or more
                 * local variables initialized from properties of a single
                 * anonymous positional parameter, so here we must tweak our
                 * binder and its data.
                 */
                data.pn = NULL;
                data.op = JSOP_DEFVAR;
                data.binder = BindDestructuringArg;
                lhs = destructuringExpr(&data, tt);
                if (!lhs)
                    return NULL;

                /*
                 * Adjust fun->nargs to count the single anonymous positional
                 * parameter that is to be destructured.
                 */
                slot = fun->nargs;
                if (!js_AddLocal(context, fun, NULL, JSLOCAL_ARG))
                    return NULL;

                /*
                 * Synthesize a destructuring assignment from the single
                 * anonymous positional parameter into the destructuring
                 * left-hand-side expression and accumulate it in list.
                 */
                rhs = NameNode::create(context->runtime->atomState.emptyAtom, &funtc);
                if (!rhs)
                    return NULL;
                rhs->pn_type = TOK_NAME;
                rhs->pn_op = JSOP_GETARG;
                rhs->pn_cookie = MAKE_UPVAR_COOKIE(funtc.staticLevel, slot);
                rhs->pn_dflags |= PND_BOUND;

                item = JSParseNode::newBinaryOrAppend(TOK_ASSIGN, JSOP_NOP, lhs, rhs, &funtc);
                if (!item)
                    return NULL;
                if (!list) {
                    list = ListNode::create(&funtc);
                    if (!list)
                        return NULL;
                    list->pn_type = TOK_COMMA;
                    list->makeEmpty();
                }
                list->append(item);
                break;
              }
#endif /* JS_HAS_DESTRUCTURING */

              case TOK_NAME:
              {
                JSAtom *atom = tokenStream.currentToken().t_atom;
                if (!DefineArg(pn, atom, fun->nargs, &funtc))
                    return NULL;
#ifdef JS_HAS_DESTRUCTURING
                /*
                 * ECMA-262 requires us to support duplicate parameter names, but if the
                 * parameter list includes destructuring, we consider the code to have
                 * opted in to higher standards, and forbid duplicates. We may see a
                 * destructuring parameter later, so always note duplicates now.
                 *
                 * Duplicates are warned about (strict option) or cause errors (strict
                 * mode code), but we do those tests in one place below, after having
                 * parsed the body.
                 */
                if (js_LookupLocal(context, fun, atom, NULL) != JSLOCAL_NONE) {
                    duplicatedArg = atom;
                    if (destructuringArg)
                        goto report_dup_and_destructuring;
                }
#endif
                if (!js_AddLocal(context, fun, atom, JSLOCAL_ARG))
                    return NULL;
                break;
              }

              default:
                ReportCompileErrorNumber(context, &tokenStream, NULL, JSREPORT_ERROR,
                                         JSMSG_MISSING_FORMAL);
                /* FALL THROUGH */
              case TOK_ERROR:
                return NULL;

#if JS_HAS_DESTRUCTURING
              report_dup_and_destructuring:
                JSDefinition *dn = ALE_DEFN(funtc.decls.lookup(duplicatedArg));
                ReportCompileErrorNumber(context, &tokenStream, dn, JSREPORT_ERROR,
                                         JSMSG_DESTRUCT_DUP_ARG);
                return NULL;
#endif
            }
        } while (tokenStream.matchToken(TOK_COMMA));

        MUST_MATCH_TOKEN(TOK_RP, JSMSG_PAREN_AFTER_FORMAL);
    }

#if JS_HAS_EXPR_CLOSURES
    tt = tokenStream.getToken(TSF_OPERAND);
    if (tt != TOK_LC) {
        tokenStream.ungetToken();
        fun->flags |= JSFUN_EXPR_CLOSURE;
    }
#else
    MUST_MATCH_TOKEN(TOK_LC, JSMSG_CURLY_BEFORE_BODY);
#endif

    body = functionBody();
    if (!body)
        return NULL;

    if (!CheckStrictBinding(context, &funtc, funAtom, pn))
        return NULL;

    if (!CheckStrictFormals(context, &funtc, fun, pn))
        return NULL;

#if JS_HAS_EXPR_CLOSURES
    if (tt == TOK_LC)
        MUST_MATCH_TOKEN(TOK_RC, JSMSG_CURLY_AFTER_BODY);
    else if (lambda == 0 && !MatchOrInsertSemicolon(context, &tokenStream))
        return NULL;
#else
    MUST_MATCH_TOKEN(TOK_RC, JSMSG_CURLY_AFTER_BODY);
#endif
    pn->pn_pos.end = tokenStream.currentToken().pos.end;

#if JS_HAS_DESTRUCTURING
    /*
     * If there were destructuring formal parameters, prepend the initializing
     * comma expression that we synthesized to body.  If the body is a lexical
     * scope node, we must make a special TOK_SEQ node, to prepend the formal
     * parameter destructuring code without bracing the decompilation of the
     * function body's lexical scope.
     */
    if (list) {
        if (body->pn_arity != PN_LIST) {
            JSParseNode *block;

            block = ListNode::create(outertc);
            if (!block)
                return NULL;
            block->pn_type = TOK_SEQ;
            block->pn_pos = body->pn_pos;
            block->initList(body);

            body = block;
        }

        item = UnaryNode::create(outertc);
        if (!item)
            return NULL;

        item->pn_type = TOK_SEMI;
        item->pn_pos.begin = item->pn_pos.end = body->pn_pos.begin;
        item->pn_kid = list;
        item->pn_next = body->pn_head;
        body->pn_head = item;
        if (body->pn_tail == &body->pn_head)
            body->pn_tail = &item->pn_next;
        ++body->pn_count;
        body->pn_xflags |= PNX_DESTRUCT;
    }
#endif

    /*
     * If we collected flags that indicate nested heavyweight functions, or
     * this function contains heavyweight-making statements (with statement,
     * visible eval call, or assignment to 'arguments'), flag the function as
     * heavyweight (requiring a call object per invocation).
     */
    if (funtc.flags & TCF_FUN_HEAVYWEIGHT) {
        fun->flags |= JSFUN_HEAVYWEIGHT;
        outertc->flags |= TCF_FUN_HEAVYWEIGHT;
    } else {
        /*
         * If this function is a named statement function not at top-level
         * (i.e. not a top-level function definiton or expression), then our
         * enclosing function, if any, must be heavyweight.
         */
        if (!topLevel && lambda == 0 && funAtom)
            outertc->flags |= TCF_FUN_HEAVYWEIGHT;
    }

    result = pn;
    if (lambda != 0) {
        /*
         * ECMA ed. 3 standard: function expression, possibly anonymous.
         */
        op = JSOP_LAMBDA;
    } else if (!funAtom) {
        /*
         * If this anonymous function definition is *not* embedded within a
         * larger expression, we treat it as an expression statement, not as
         * a function declaration -- and not as a syntax error (as ECMA-262
         * Edition 3 would have it).  Backward compatibility must trump all,
         * unless JSOPTION_ANONFUNFIX is set.
         */
        result = UnaryNode::create(outertc);
        if (!result)
            return NULL;
        result->pn_type = TOK_SEMI;
        result->pn_pos = pn->pn_pos;
        result->pn_kid = pn;
        op = JSOP_LAMBDA;
    } else if (!topLevel) {
        /*
         * ECMA ed. 3 extension: a function expression statement not at the
         * top level, e.g., in a compound statement such as the "then" part
         * of an "if" statement, binds a closure only if control reaches that
         * sub-statement.
         */
        op = JSOP_DEFFUN;
    } else {
        op = JSOP_NOP;
    }

    funbox->kids = funtc.functionList;

    pn->pn_funbox = funbox;
    pn->pn_op = op;
    if (pn->pn_body) {
        pn->pn_body->append(body);
        pn->pn_body->pn_pos = body->pn_pos;
    } else {
        pn->pn_body = body;
    }

    pn->pn_blockid = outertc->blockid();

    if (!LeaveFunction(pn, &funtc, funAtom, lambda))
        return NULL;

    /* If the surrounding function is not strict code, reset the lexer. */
    if (!(outertc->flags & TCF_STRICT_MODE_CODE))
        tokenStream.setStrictMode(false);

    return result;
}

JSParseNode *
Parser::functionStmt()
{
    return functionDef(0, true);
}

JSParseNode *
Parser::functionExpr()
{
    return functionDef(JSFUN_LAMBDA, true);
}

/*
 * Recognize Directive Prologue members and directives.  Assuming pn
 * is a candidate for membership in a directive prologue, return
 * true if it is in fact a member.  Recognize directives and set
 * tc's flags accordingly.
 *
 * Note that the following is a strict mode function:
 *
 * function foo() {
 *   "blah" // inserted semi colon
 *        "blurgh"
 *   "use\x20loose"
 *   "use strict"
 * }
 *
 * That is, a statement can be a Directive Prologue member, even
 * if it can't possibly be a directive, now or in the future.
 */
bool
Parser::recognizeDirectivePrologue(JSParseNode *pn)
{
    if (!pn->isDirectivePrologueMember())
        return false;
    if (pn->isDirective()) {
        JSAtom *directive = pn->pn_kid->pn_atom;
        if (directive == context->runtime->atomState.useStrictAtom) {
            tc->flags |= TCF_STRICT_MODE_CODE;
            tokenStream.setStrictMode();
        }
    }
    return true;
}

/*
 * Parse the statements in a block, creating a TOK_LC node that lists the
 * statements' trees.  If called from block-parsing code, the caller must
 * match { before and } after.
 */
JSParseNode *
Parser::statements()
{
    JSParseNode *pn, *pn2, *saveBlock;
    TokenKind tt;
    bool inDirectivePrologue = tc->atTopLevel();

    JS_CHECK_RECURSION(context, return NULL);

    pn = ListNode::create(tc);
    if (!pn)
        return NULL;
    pn->pn_type = TOK_LC;
    pn->makeEmpty();
    pn->pn_blockid = tc->blockid();
    saveBlock = tc->blockNode;
    tc->blockNode = pn;

    for (;;) {
        tt = tokenStream.peekToken(TSF_OPERAND);
        if (tt <= TOK_EOF || tt == TOK_RC) {
            if (tt == TOK_ERROR) {
                if (tokenStream.isEOF())
                    tokenStream.setUnexpectedEOF();
                return NULL;
            }
            break;
        }
        pn2 = statement();
        if (!pn2) {
            if (tokenStream.isEOF())
                tokenStream.setUnexpectedEOF();
            return NULL;
        }

        if (inDirectivePrologue)
            inDirectivePrologue = recognizeDirectivePrologue(pn2);

        if (pn2->pn_type == TOK_FUNCTION) {
            /*
             * PNX_FUNCDEFS notifies the emitter that the block contains top-
             * level function definitions that should be processed before the
             * rest of nodes.
             *
             * TCF_HAS_FUNCTION_STMT is for the TOK_LC case in Statement. It
             * is relevant only for function definitions not at top-level,
             * which we call function statements.
             */
            if (tc->atTopLevel())
                pn->pn_xflags |= PNX_FUNCDEFS;
            else
                tc->flags |= TCF_HAS_FUNCTION_STMT;
        }
        pn->append(pn2);
    }

    /*
     * Handle the case where there was a let declaration under this block.  If
     * it replaced tc->blockNode with a new block node then we must refresh pn
     * and then restore tc->blockNode.
     */
    if (tc->blockNode != pn)
        pn = tc->blockNode;
    tc->blockNode = saveBlock;

    pn->pn_pos.end = tokenStream.currentToken().pos.end;
    return pn;
}

JSParseNode *
Parser::condition()
{
    JSParseNode *pn;

    MUST_MATCH_TOKEN(TOK_LP, JSMSG_PAREN_BEFORE_COND);
    pn = parenExpr(NULL, NULL);
    if (!pn)
        return NULL;
    MUST_MATCH_TOKEN(TOK_RP, JSMSG_PAREN_AFTER_COND);

    /* Check for (a = b) and warn about possible (a == b) mistype. */
    if (pn->pn_type == TOK_ASSIGN &&
        pn->pn_op == JSOP_NOP &&
        !pn->pn_parens &&
        !ReportCompileErrorNumber(context, &tokenStream, NULL, JSREPORT_WARNING | JSREPORT_STRICT,
                                  JSMSG_EQUAL_AS_ASSIGN, "")) {
        return NULL;
    }
    return pn;
}

static JSBool
MatchLabel(JSContext *cx, TokenStream *ts, JSParseNode *pn)
{
    JSAtom *label;
    TokenKind tt;

    tt = ts->peekTokenSameLine();
    if (tt == TOK_ERROR)
        return JS_FALSE;
    if (tt == TOK_NAME) {
        (void) ts->getToken();
        label = ts->currentToken().t_atom;
    } else {
        label = NULL;
    }
    pn->pn_atom = label;
    return JS_TRUE;
}

static JSBool
BindLet(JSContext *cx, BindData *data, JSAtom *atom, JSTreeContext *tc)
{
    JSParseNode *pn;
    JSObject *blockObj;
    JSAtomListElement *ale;
    jsint n;

    /*
     * Top-level 'let' is the same as 'var' currently -- this may change in a
     * successor standard to ES3.1 that specifies 'let'.
     */
    JS_ASSERT(!tc->atTopLevel());

    pn = data->pn;
    if (!CheckStrictBinding(cx, tc, atom, pn))
        return false;

    blockObj = tc->blockChain;
    ale = tc->decls.lookup(atom);
    if (ale && ALE_DEFN(ale)->pn_blockid == tc->blockid()) {
        const char *name = js_AtomToPrintableString(cx, atom);
        if (name) {
            ReportCompileErrorNumber(cx, TS(tc->parser), pn,
                                     JSREPORT_ERROR, JSMSG_REDECLARED_VAR,
                                     (ale && ALE_DEFN(ale)->isConst())
                                     ? js_const_str
                                     : js_variable_str,
                                     name);
        }
        return JS_FALSE;
    }

    n = OBJ_BLOCK_COUNT(cx, blockObj);
    if (n == JS_BIT(16)) {
        ReportCompileErrorNumber(cx, TS(tc->parser), pn,
                                 JSREPORT_ERROR, data->let.overflow);
        return JS_FALSE;
    }

    /*
     * Pass push = true to Define so it pushes an ale ahead of any outer scope.
     * This is balanced by PopStatement, defined immediately below.
     */
    if (!Define(pn, atom, tc, true))
        return JS_FALSE;

    /*
     * Assign block-local index to pn->pn_cookie right away, encoding it as an
     * upvar cookie whose skip tells the current static level. The emitter will
     * adjust the node's slot based on its stack depth model -- and, for global
     * and eval code, Compiler::compileScript will adjust the slot again to
     * include script->nfixed.
     */
    pn->pn_op = JSOP_GETLOCAL;
    pn->pn_cookie = MAKE_UPVAR_COOKIE(tc->staticLevel, n);
    pn->pn_dflags |= PND_LET | PND_BOUND;

    /*
     * Define the let binding's property before storing pn in a reserved slot,
     * since block_reserveSlots depends on blockObj->scope()->entryCount.
     */
    if (!js_DefineBlockVariable(cx, blockObj, ATOM_TO_JSID(atom), n))
        return JS_FALSE;

    /*
     * Store pn temporarily in what would be reserved slots in a cloned block
     * object (once the prototype's final population is known, after all 'let'
     * bindings for this block have been parsed). We will free these reserved
     * slots in jsemit.cpp:EmitEnterBlock.
     */
    uintN slot = JSSLOT_FREE(&js_BlockClass) + n;
    if (slot >= blockObj->numSlots() &&
        !blockObj->growSlots(cx, slot + 1)) {
        return JS_FALSE;
    }
    blockObj->scope()->freeslot = slot + 1;
    blockObj->setSlot(slot, PRIVATE_TO_JSVAL(pn));
    return JS_TRUE;
}

static void
PopStatement(JSTreeContext *tc)
{
    JSStmtInfo *stmt = tc->topStmt;

    if (stmt->flags & SIF_SCOPE) {
        JSObject *obj = stmt->blockObj;
        JSScope *scope = obj->scope();
        JS_ASSERT(!OBJ_IS_CLONED_BLOCK(obj));

        for (JSScopeProperty *sprop = scope->lastProperty(); sprop; sprop = sprop->parent) {
            JSAtom *atom = JSID_TO_ATOM(sprop->id);

            /* Beware the empty destructuring dummy. */
            if (atom == tc->parser->context->runtime->atomState.emptyAtom)
                continue;
            tc->decls.remove(tc->parser, atom);
        }
    }
    js_PopStatement(tc);
}

static inline bool
OuterLet(JSTreeContext *tc, JSStmtInfo *stmt, JSAtom *atom)
{
    while (stmt->downScope) {
        stmt = js_LexicalLookup(tc, atom, NULL, stmt->downScope);
        if (!stmt)
            return false;
        if (stmt->type == STMT_BLOCK)
            return true;
    }
    return false;
}

/*
 * If we are generating global or eval-called-from-global code, bind a "gvar"
 * here, as soon as possible. The JSOP_GETGVAR, etc., ops speed up interpreted
 * global variable access by memoizing name-to-slot mappings during execution
 * of the script prolog (via JSOP_DEFVAR/JSOP_DEFCONST). If the memoization
 * can't be done due to a pre-existing property of the same name as the var or
 * const but incompatible attributes/getter/setter/etc, these ops devolve to
 * JSOP_NAME, etc.
 *
 * For now, don't try to lookup eval frame variables at compile time. This is
 * sub-optimal: we could handle eval-called-from-global-code gvars since eval
 * gets its own script and frame. The eval-from-function-code case is harder,
 * since functions do not atomize gvars and then reserve their atom indexes as
 * stack frame slots.
 */
static bool
BindGvar(JSParseNode *pn, JSTreeContext *tc, bool inWith = false)
{
    JS_ASSERT(pn->pn_op == JSOP_NAME);
    JS_ASSERT(!tc->inFunction());

    if (tc->compiling() && !tc->parser->callerFrame) {
        JSCodeGenerator *cg = (JSCodeGenerator *) tc;

        /* Index pn->pn_atom so we can map fast global number to name. */
        JSAtomListElement *ale = cg->atomList.add(tc->parser, pn->pn_atom);
        if (!ale)
            return false;

        /* Defend against cg->ngvars 16-bit overflow. */
        uintN slot = ALE_INDEX(ale);
        if ((slot + 1) >> 16)
            return true;

        if ((uint16)(slot + 1) > cg->ngvars)
            cg->ngvars = (uint16)(slot + 1);

        if (!inWith) {
            pn->pn_op = JSOP_GETGVAR;
            pn->pn_cookie = MAKE_UPVAR_COOKIE(tc->staticLevel, slot);
            pn->pn_dflags |= PND_BOUND | PND_GVAR;
        }
    }

    return true;
}

static JSBool
BindVarOrConst(JSContext *cx, BindData *data, JSAtom *atom, JSTreeContext *tc)
{
    JSParseNode *pn = data->pn;

    /* Default best op for pn is JSOP_NAME; we'll try to improve below. */
    pn->pn_op = JSOP_NAME;

    if (!CheckStrictBinding(cx, tc, atom, pn))
        return false;

    JSStmtInfo *stmt = js_LexicalLookup(tc, atom, NULL);

    if (stmt && stmt->type == STMT_WITH) {
        data->fresh = false;
        return tc->inFunction() || BindGvar(pn, tc, true);
    }

    JSAtomListElement *ale = tc->decls.lookup(atom);
    JSOp op = data->op;

    if (stmt || ale) {
        JSDefinition *dn = ale ? ALE_DEFN(ale) : NULL;
        JSDefinition::Kind dn_kind = dn ? dn->kind() : JSDefinition::VAR;
        const char *name;

        if (dn_kind == JSDefinition::ARG) {
            name = js_AtomToPrintableString(cx, atom);
            if (!name)
                return JS_FALSE;

            if (op == JSOP_DEFCONST) {
                ReportCompileErrorNumber(cx, TS(tc->parser), pn,
                                         JSREPORT_ERROR, JSMSG_REDECLARED_PARAM,
                                         name);
                return JS_FALSE;
            }
            if (!ReportCompileErrorNumber(cx, TS(tc->parser), pn,
                                          JSREPORT_WARNING | JSREPORT_STRICT,
                                          JSMSG_VAR_HIDES_ARG, name)) {
                return JS_FALSE;
            }
        } else {
            bool error = (op == JSOP_DEFCONST ||
                          dn_kind == JSDefinition::CONST ||
                          (dn_kind == JSDefinition::LET &&
                           (stmt->type != STMT_CATCH || OuterLet(tc, stmt, atom))));

            if (JS_HAS_STRICT_OPTION(cx)
                ? op != JSOP_DEFVAR || dn_kind != JSDefinition::VAR
                : error) {
                name = js_AtomToPrintableString(cx, atom);
                if (!name ||
                    !ReportCompileErrorNumber(cx, TS(tc->parser), pn,
                                              !error
                                              ? JSREPORT_WARNING | JSREPORT_STRICT
                                              : JSREPORT_ERROR,
                                              JSMSG_REDECLARED_VAR,
                                              JSDefinition::kindString(dn_kind),
                                              name)) {
                    return JS_FALSE;
                }
            }
        }
    }

    if (!ale) {
        if (!Define(pn, atom, tc))
            return JS_FALSE;
    } else {
        /*
         * A var declaration never recreates an existing binding, it restates
         * it and possibly reinitializes its value. Beware that if pn becomes a
         * use of ALE_DEFN(ale), and if we have an initializer for this var or
         * const (typically a const would ;-), then pn must be rewritten into a
         * TOK_ASSIGN node. See Variables, further below.
         *
         * A case such as let (x = 1) { var x = 2; print(x); } is even harder.
         * There the x definition is hoisted but the x = 2 assignment mutates
         * the block-local binding of x.
         */
        JSDefinition *dn = ALE_DEFN(ale);

        data->fresh = false;

        if (!pn->pn_used) {
            /* Make pnu be a fresh name node that uses dn. */
            JSParseNode *pnu = pn;

            if (pn->pn_defn) {
                pnu = NameNode::create(atom, tc);
                if (!pnu)
                    return JS_FALSE;
            }

            LinkUseToDef(pnu, dn, tc);
            pnu->pn_op = JSOP_NAME;
        }

        while (dn->kind() == JSDefinition::LET) {
            do {
                ale = ALE_NEXT(ale);
            } while (ale && ALE_ATOM(ale) != atom);
            if (!ale)
                break;
            dn = ALE_DEFN(ale);
        }

        if (ale) {
            JS_ASSERT_IF(data->op == JSOP_DEFCONST,
                         dn->kind() == JSDefinition::CONST);
            return JS_TRUE;
        }

        /*
         * A var or const that is shadowed by one or more let bindings of the
         * same name, but that has not been declared until this point, must be
         * hoisted above the let bindings.
         */
        if (!pn->pn_defn) {
            JSHashEntry **hep;

            ale = tc->lexdeps.rawLookup(atom, hep);
            if (ale) {
                pn = ALE_DEFN(ale);
                tc->lexdeps.rawRemove(tc->parser, ale, hep);
            } else {
                JSParseNode *pn2 = NameNode::create(atom, tc);
                if (!pn2)
                    return JS_FALSE;

                /* The token stream may be past the location for pn. */
                pn2->pn_type = TOK_NAME;
                pn2->pn_pos = pn->pn_pos;
                pn = pn2;
            }
            pn->pn_op = JSOP_NAME;
        }

        ale = tc->decls.add(tc->parser, atom, JSAtomList::HOIST);
        if (!ale)
            return JS_FALSE;
        ALE_SET_DEFN(ale, pn);
        pn->pn_defn = true;
        pn->pn_dflags &= ~PND_PLACEHOLDER;
    }

    if (data->op == JSOP_DEFCONST)
        pn->pn_dflags |= PND_CONST;

    if (!tc->inFunction())
        return BindGvar(pn, tc);

    if (atom == cx->runtime->atomState.argumentsAtom) {
        pn->pn_op = JSOP_ARGUMENTS;
        pn->pn_dflags |= PND_BOUND;
        return JS_TRUE;
    }

    JSLocalKind localKind = js_LookupLocal(cx, tc->fun, atom, NULL);
    if (localKind == JSLOCAL_NONE) {
        /*
         * Property not found in current variable scope: we have not seen this
         * variable before. Define a new local variable by adding a property to
         * the function's scope and allocating one slot in the function's vars
         * frame. Any locals declared in a with statement body are handled at
         * runtime, by script prolog JSOP_DEFVAR opcodes generated for global
         * and heavyweight-function-local vars.
         */
        localKind = (data->op == JSOP_DEFCONST) ? JSLOCAL_CONST : JSLOCAL_VAR;

        uintN index = tc->fun->u.i.nvars;
        if (!BindLocalVariable(cx, tc->fun, atom, localKind, false))
            return JS_FALSE;
        pn->pn_op = JSOP_GETLOCAL;
        pn->pn_cookie = MAKE_UPVAR_COOKIE(tc->staticLevel, index);
        pn->pn_dflags |= PND_BOUND;
        return JS_TRUE;
    }

    if (localKind == JSLOCAL_ARG) {
        /* We checked errors and strict warnings earlier -- see above. */
        JS_ASSERT(ale && ALE_DEFN(ale)->kind() == JSDefinition::ARG);
    } else {
        /* Not an argument, must be a redeclared local var. */
        JS_ASSERT(localKind == JSLOCAL_VAR || localKind == JSLOCAL_CONST);
    }
    return JS_TRUE;
}

static JSBool
MakeSetCall(JSContext *cx, JSParseNode *pn, JSTreeContext *tc, uintN msg)
{
    JSParseNode *pn2;

    JS_ASSERT(pn->pn_arity == PN_LIST);
    JS_ASSERT(pn->pn_op == JSOP_CALL || pn->pn_op == JSOP_EVAL || pn->pn_op == JSOP_APPLY);
    pn2 = pn->pn_head;
    if (pn2->pn_type == TOK_FUNCTION && (pn2->pn_funbox->tcflags & TCF_GENEXP_LAMBDA)) {
        ReportCompileErrorNumber(cx, TS(tc->parser), pn, JSREPORT_ERROR, msg);
        return JS_FALSE;
    }
    pn->pn_op = JSOP_SETCALL;
    return JS_TRUE;
}

static void
NoteLValue(JSContext *cx, JSParseNode *pn, JSTreeContext *tc, uintN dflag = PND_ASSIGNED)
{
    if (pn->pn_used) {
        JSDefinition *dn = pn->pn_lexdef;

        /*
         * Save the win of PND_INITIALIZED if we can prove 'var x;' and 'x = y'
         * occur as direct kids of the same block with no forward refs to x.
         */
        if (!(dn->pn_dflags & (PND_INITIALIZED | PND_CONST | PND_PLACEHOLDER)) &&
            dn->isBlockChild() &&
            pn->isBlockChild() &&
            dn->pn_blockid == pn->pn_blockid &&
            dn->pn_pos.end <= pn->pn_pos.begin &&
            dn->dn_uses == pn) {
            dflag = PND_INITIALIZED;
        }

        dn->pn_dflags |= dflag;

        if (dn->frameLevel() != tc->staticLevel) {
            /*
             * The above condition takes advantage of the all-ones nature of
             * FREE_UPVAR_COOKIE, and the reserved level FREE_STATIC_LEVEL.
             * We make a stronger assertion by excluding FREE_UPVAR_COOKIE.
             */
            JS_ASSERT_IF(dn->pn_cookie != FREE_UPVAR_COOKIE,
                         dn->frameLevel() < tc->staticLevel);
            tc->flags |= TCF_FUN_SETS_OUTER_NAME;
        }
    }

    pn->pn_dflags |= dflag;

    if (pn->pn_atom == cx->runtime->atomState.argumentsAtom)
        tc->flags |= TCF_FUN_HEAVYWEIGHT;
}

#if JS_HAS_DESTRUCTURING

static JSBool
BindDestructuringVar(JSContext *cx, BindData *data, JSParseNode *pn,
                     JSTreeContext *tc)
{
    JSAtom *atom;

    /*
     * Destructuring is a form of assignment, so just as for an initialized
     * simple variable, we must check for assignment to 'arguments' and flag
     * the enclosing function (if any) as heavyweight.
     */
    JS_ASSERT(pn->pn_type == TOK_NAME);
    atom = pn->pn_atom;
    if (atom == cx->runtime->atomState.argumentsAtom)
        tc->flags |= TCF_FUN_HEAVYWEIGHT;

    data->pn = pn;
    if (!data->binder(cx, data, atom, tc))
        return JS_FALSE;

    /*
     * Select the appropriate name-setting opcode, respecting eager selection
     * done by the data->binder function.
     */
    if (pn->pn_dflags & PND_BOUND) {
        pn->pn_op = (pn->pn_op == JSOP_ARGUMENTS)
                    ? JSOP_SETNAME
                    : (pn->pn_dflags & PND_GVAR)
                    ? JSOP_SETGVAR
                    : JSOP_SETLOCAL;
    } else {
        pn->pn_op = (data->op == JSOP_DEFCONST)
                    ? JSOP_SETCONST
                    : JSOP_SETNAME;
    }

    if (data->op == JSOP_DEFCONST)
        pn->pn_dflags |= PND_CONST;

    NoteLValue(cx, pn, tc, PND_INITIALIZED);
    return JS_TRUE;
}

/*
 * Here, we are destructuring {... P: Q, ...} = R, where P is any id, Q is any
 * LHS expression except a destructuring initialiser, and R is on the stack.
 * Because R is already evaluated, the usual LHS-specialized bytecodes won't
 * work.  After pushing R[P] we need to evaluate Q's "reference base" QB and
 * then push its property name QN.  At this point the stack looks like
 *
 *   [... R, R[P], QB, QN]
 *
 * We need to set QB[QN] = R[P].  This is a job for JSOP_ENUMELEM, which takes
 * its operands with left-hand side above right-hand side:
 *
 *   [rval, lval, xval]
 *
 * and pops all three values, setting lval[xval] = rval.  But we cannot select
 * JSOP_ENUMELEM yet, because the LHS may turn out to be an arg or local var,
 * which can be optimized further.  So we select JSOP_SETNAME.
 */
static JSBool
BindDestructuringLHS(JSContext *cx, JSParseNode *pn, JSTreeContext *tc)
{
    switch (pn->pn_type) {
      case TOK_NAME:
        NoteLValue(cx, pn, tc);
        /* FALL THROUGH */

      case TOK_DOT:
      case TOK_LB:
        pn->pn_op = JSOP_SETNAME;
        break;

      case TOK_LP:
        if (!MakeSetCall(cx, pn, tc, JSMSG_BAD_LEFTSIDE_OF_ASS))
            return JS_FALSE;
        break;

#if JS_HAS_XML_SUPPORT
      case TOK_UNARYOP:
        if (pn->pn_op == JSOP_XMLNAME) {
            pn->pn_op = JSOP_BINDXMLNAME;
            break;
        }
        /* FALL THROUGH */
#endif

      default:
        ReportCompileErrorNumber(cx, TS(tc->parser), pn,
                                 JSREPORT_ERROR, JSMSG_BAD_LEFTSIDE_OF_ASS);
        return JS_FALSE;
    }

    return JS_TRUE;
}

typedef struct FindPropValData {
    uint32          numvars;    /* # of destructuring vars in left side */
    uint32          maxstep;    /* max # of steps searching right side */
    JSDHashTable    table;      /* hash table for O(1) right side search */
} FindPropValData;

typedef struct FindPropValEntry {
    JSDHashEntryHdr hdr;
    JSParseNode     *pnkey;
    JSParseNode     *pnval;
} FindPropValEntry;

#define ASSERT_VALID_PROPERTY_KEY(pnkey)                                      \
    JS_ASSERT(((pnkey)->pn_arity == PN_NULLARY &&                             \
               ((pnkey)->pn_type == TOK_NUMBER ||                             \
                (pnkey)->pn_type == TOK_STRING ||                             \
                (pnkey)->pn_type == TOK_NAME)) ||                             \
               ((pnkey)->pn_arity == PN_NAME && (pnkey)->pn_type == TOK_NAME))

static JSDHashNumber
HashFindPropValKey(JSDHashTable *table, const void *key)
{
    const JSParseNode *pnkey = (const JSParseNode *)key;

    ASSERT_VALID_PROPERTY_KEY(pnkey);
    return (pnkey->pn_type == TOK_NUMBER)
           ? (JSDHashNumber) JS_HASH_DOUBLE(pnkey->pn_dval)
           : ATOM_HASH(pnkey->pn_atom);
}

static JSBool
MatchFindPropValEntry(JSDHashTable *table,
                      const JSDHashEntryHdr *entry,
                      const void *key)
{
    const FindPropValEntry *fpve = (const FindPropValEntry *)entry;
    const JSParseNode *pnkey = (const JSParseNode *)key;

    ASSERT_VALID_PROPERTY_KEY(pnkey);
    return pnkey->pn_type == fpve->pnkey->pn_type &&
           ((pnkey->pn_type == TOK_NUMBER)
            ? pnkey->pn_dval == fpve->pnkey->pn_dval
            : pnkey->pn_atom == fpve->pnkey->pn_atom);
}

static const JSDHashTableOps FindPropValOps = {
    JS_DHashAllocTable,
    JS_DHashFreeTable,
    HashFindPropValKey,
    MatchFindPropValEntry,
    JS_DHashMoveEntryStub,
    JS_DHashClearEntryStub,
    JS_DHashFinalizeStub,
    NULL
};

#define STEP_HASH_THRESHOLD     10
#define BIG_DESTRUCTURING        5
#define BIG_OBJECT_INIT         20

static JSParseNode *
FindPropertyValue(JSParseNode *pn, JSParseNode *pnid, FindPropValData *data)
{
    FindPropValEntry *entry;
    JSParseNode *pnhit, *pnhead, *pnprop, *pnkey;
    uint32 step;

    /* If we have a hash table, use it as the sole source of truth. */
    if (data->table.ops) {
        entry = (FindPropValEntry *)
                JS_DHashTableOperate(&data->table, pnid, JS_DHASH_LOOKUP);
        return JS_DHASH_ENTRY_IS_BUSY(&entry->hdr) ? entry->pnval : NULL;
    }

    /* If pn is not an object initialiser node, we can't do anything here. */
    if (pn->pn_type != TOK_RC)
        return NULL;

    /*
     * We must search all the way through pn's list, to handle the case of an
     * id duplicated for two or more property initialisers.
     */
    pnhit = NULL;
    step = 0;
    ASSERT_VALID_PROPERTY_KEY(pnid);
    pnhead = pn->pn_head;
    if (pnid->pn_type == TOK_NUMBER) {
        for (pnprop = pnhead; pnprop; pnprop = pnprop->pn_next) {
            JS_ASSERT(pnprop->pn_type == TOK_COLON);
            if (pnprop->pn_op == JSOP_NOP) {
                pnkey = pnprop->pn_left;
                ASSERT_VALID_PROPERTY_KEY(pnkey);
                if (pnkey->pn_type == TOK_NUMBER &&
                    pnkey->pn_dval == pnid->pn_dval) {
                    pnhit = pnprop;
                }
                ++step;
            }
        }
    } else {
        for (pnprop = pnhead; pnprop; pnprop = pnprop->pn_next) {
            JS_ASSERT(pnprop->pn_type == TOK_COLON);
            if (pnprop->pn_op == JSOP_NOP) {
                pnkey = pnprop->pn_left;
                ASSERT_VALID_PROPERTY_KEY(pnkey);
                if (pnkey->pn_type == pnid->pn_type &&
                    pnkey->pn_atom == pnid->pn_atom) {
                    pnhit = pnprop;
                }
                ++step;
            }
        }
    }
    if (!pnhit)
        return NULL;

    /* Hit via full search -- see whether it's time to create the hash table. */
    JS_ASSERT(!data->table.ops);
    if (step > data->maxstep) {
        data->maxstep = step;
        if (step >= STEP_HASH_THRESHOLD &&
            data->numvars >= BIG_DESTRUCTURING &&
            pn->pn_count >= BIG_OBJECT_INIT &&
            JS_DHashTableInit(&data->table, &FindPropValOps, pn,
                              sizeof(FindPropValEntry),
                              JS_DHASH_DEFAULT_CAPACITY(pn->pn_count)))
        {
            for (pn = pnhead; pn; pn = pn->pn_next) {
                JS_ASSERT(pnprop->pn_type == TOK_COLON);
                ASSERT_VALID_PROPERTY_KEY(pn->pn_left);
                entry = (FindPropValEntry *)
                        JS_DHashTableOperate(&data->table, pn->pn_left,
                                             JS_DHASH_ADD);
                entry->pnval = pn->pn_right;
            }
        }
    }
    return pnhit->pn_right;
}

/*
 * Destructuring patterns can appear in two kinds of contexts:
 *
 * - assignment-like: assignment expressions and |for| loop heads.  In
 *   these cases, the patterns' property value positions can be
 *   arbitrary lvalue expressions; the destructuring is just a fancy
 *   assignment.
 *
 * - declaration-like: |var| and |let| declarations, functions' formal
 *   parameter lists, |catch| clauses, and comprehension tails.  In
 *   these cases, the patterns' property value positions must be
 *   simple names; the destructuring defines them as new variables.
 *
 * In both cases, other code parses the pattern as an arbitrary
 * primaryExpr, and then, here in CheckDestructuring, verify that the
 * tree is a valid destructuring expression.
 *
 * In assignment-like contexts, we parse the pattern with the
 * TCF_DECL_DESTRUCTURING flag clear, so the lvalue expressions in the
 * pattern are parsed normally.  primaryExpr links variable references
 * into the appropriate use chains; creates placeholder definitions;
 * and so on.  CheckDestructuring is called with |data| NULL (since we
 * won't be binding any new names), and we specialize lvalues as
 * appropriate.  If right is NULL, we just check for well-formed lvalues.
 *
 * In declaration-like contexts, the normal variable reference
 * processing would just be an obstruction, because we're going to
 * define the names that appear in the property value positions as new
 * variables anyway.  In this case, we parse the pattern with
 * TCF_DECL_DESTRUCTURING set, which directs primaryExpr to leave
 * whatever name nodes it creates unconnected.  Then, here in
 * CheckDestructuring, we require the pattern's property value
 * positions to be simple names, and define them as appropriate to the
 * context.  For these calls, |data| points to the right sort of
 * BindData.
 *
 * See also UndominateInitializers, immediately below. If you change
 * either of these functions, you might have to change the other to
 * match.
 */
static JSBool
CheckDestructuring(JSContext *cx, BindData *data,
                   JSParseNode *left, JSParseNode *right,
                   JSTreeContext *tc)
{
    JSBool ok;
    FindPropValData fpvd;
    JSParseNode *lhs, *rhs, *pn, *pn2;

    if (left->pn_type == TOK_ARRAYCOMP) {
        ReportCompileErrorNumber(cx, TS(tc->parser), left, JSREPORT_ERROR,
                                 JSMSG_ARRAY_COMP_LEFTSIDE);
        return JS_FALSE;
    }

#if JS_HAS_DESTRUCTURING_SHORTHAND
    if (right && right->pn_arity == PN_LIST && (right->pn_xflags & PNX_DESTRUCT)) {
        ReportCompileErrorNumber(cx, TS(tc->parser), right, JSREPORT_ERROR,
                                 JSMSG_BAD_OBJECT_INIT);
        return JS_FALSE;
    }
#endif

    fpvd.table.ops = NULL;
    lhs = left->pn_head;
    if (left->pn_type == TOK_RB) {
        rhs = (right && right->pn_type == left->pn_type)
              ? right->pn_head
              : NULL;

        while (lhs) {
            pn = lhs, pn2 = rhs;

            /* Nullary comma is an elision; binary comma is an expression.*/
            if (pn->pn_type != TOK_COMMA || pn->pn_arity != PN_NULLARY) {
                if (pn->pn_type == TOK_RB || pn->pn_type == TOK_RC) {
                    ok = CheckDestructuring(cx, data, pn, pn2, tc);
                } else {
                    if (data) {
                        if (pn->pn_type != TOK_NAME)
                            goto no_var_name;

                        ok = BindDestructuringVar(cx, data, pn, tc);
                    } else {
                        ok = BindDestructuringLHS(cx, pn, tc);
                    }
                }
                if (!ok)
                    goto out;
            }

            lhs = lhs->pn_next;
            if (rhs)
                rhs = rhs->pn_next;
        }
    } else {
        JS_ASSERT(left->pn_type == TOK_RC);
        fpvd.numvars = left->pn_count;
        fpvd.maxstep = 0;
        rhs = NULL;

        while (lhs) {
            JS_ASSERT(lhs->pn_type == TOK_COLON);
            pn = lhs->pn_right;

            if (pn->pn_type == TOK_RB || pn->pn_type == TOK_RC) {
                if (right)
                    rhs = FindPropertyValue(right, lhs->pn_left, &fpvd);
                ok = CheckDestructuring(cx, data, pn, rhs, tc);
            } else if (data) {
                if (pn->pn_type != TOK_NAME)
                    goto no_var_name;

                ok = BindDestructuringVar(cx, data, pn, tc);
            } else {
                ok = BindDestructuringLHS(cx, pn, tc);
            }
            if (!ok)
                goto out;

            lhs = lhs->pn_next;
        }
    }

    /*
     * The catch/finally handler implementation in the interpreter assumes
     * that any operation that introduces a new scope (like a "let" or "with"
     * block) increases the stack depth. This way, it is possible to restore
     * the scope chain based on stack depth of the handler alone. "let" with
     * an empty destructuring pattern like in
     *
     *   let [] = 1;
     *
     * would violate this assumption as the there would be no let locals to
     * store on the stack. To satisfy it we add an empty property to such
     * blocks so that OBJ_BLOCK_COUNT(cx, blockObj), which gives the number of
     * slots, would be always positive.
     *
     * Note that we add such a property even if the block has locals due to
     * later let declarations in it. We optimize for code simplicity here,
     * not the fastest runtime performance with empty [] or {}.
     */
    if (data &&
        data->binder == BindLet &&
        OBJ_BLOCK_COUNT(cx, tc->blockChain) == 0) {
        ok = !!js_DefineNativeProperty(cx, tc->blockChain,
                                       ATOM_TO_JSID(cx->runtime->
                                                    atomState.emptyAtom),
                                       JSVAL_VOID, NULL, NULL,
                                       JSPROP_ENUMERATE |
                                       JSPROP_PERMANENT |
                                       JSPROP_SHARED,
                                       JSScopeProperty::HAS_SHORTID, 0, NULL);
        if (!ok)
            goto out;
    }

    ok = JS_TRUE;

  out:
    if (fpvd.table.ops)
        JS_DHashTableFinish(&fpvd.table);
    return ok;

  no_var_name:
    ReportCompileErrorNumber(cx, TS(tc->parser), pn, JSREPORT_ERROR,
                             JSMSG_NO_VARIABLE_NAME);
    ok = JS_FALSE;
    goto out;
}

/*
 * This is a greatly pared down version of CheckDestructuring that extends the
 * pn_pos.end source coordinate of each name in a destructuring binding such as
 *
 *   var [x, y] = [function () y, 42];
 *
 * to cover its corresponding initializer, so that the initialized binding does
 * not appear to dominate any closures in its initializer. See bug 496134.
 *
 * The quick-and-dirty dominance computation in Parser::setFunctionKinds is not
 * very precise. With one-pass SSA construction from structured source code
 * (see "Single-Pass Generation of Static Single Assignment Form for Structured
 * Languages", Brandis and Mössenböck), we could do much better.
 *
 * See CheckDestructuring, immediately above. If you change either of these
 * functions, you might have to change the other to match.
 */
static JSBool
UndominateInitializers(JSParseNode *left, JSParseNode *right, JSTreeContext *tc)
{
    FindPropValData fpvd;
    JSParseNode *lhs, *rhs;

    JS_ASSERT(left->pn_type != TOK_ARRAYCOMP);
    JS_ASSERT(right);

#if JS_HAS_DESTRUCTURING_SHORTHAND
    if (right->pn_arity == PN_LIST && (right->pn_xflags & PNX_DESTRUCT)) {
        ReportCompileErrorNumber(tc->parser->context, TS(tc->parser), right, JSREPORT_ERROR,
                                 JSMSG_BAD_OBJECT_INIT);
        return JS_FALSE;
    }
#endif

    if (right->pn_type != left->pn_type)
        return JS_TRUE;

    fpvd.table.ops = NULL;
    lhs = left->pn_head;
    if (left->pn_type == TOK_RB) {
        rhs = right->pn_head;

        while (lhs && rhs) {
            /* Nullary comma is an elision; binary comma is an expression.*/
            if (lhs->pn_type != TOK_COMMA || lhs->pn_arity != PN_NULLARY) {
                if (lhs->pn_type == TOK_RB || lhs->pn_type == TOK_RC) {
                    if (!UndominateInitializers(lhs, rhs, tc))
                        return JS_FALSE;
                } else {
                    lhs->pn_pos.end = rhs->pn_pos.end;
                }
            }

            lhs = lhs->pn_next;
            rhs = rhs->pn_next;
        }
    } else {
        JS_ASSERT(left->pn_type == TOK_RC);
        fpvd.numvars = left->pn_count;
        fpvd.maxstep = 0;

        while (lhs) {
            JS_ASSERT(lhs->pn_type == TOK_COLON);
            JSParseNode *pn = lhs->pn_right;

            rhs = FindPropertyValue(right, lhs->pn_left, &fpvd);
            if (pn->pn_type == TOK_RB || pn->pn_type == TOK_RC) {
                if (rhs && !UndominateInitializers(pn, rhs, tc))
                    return JS_FALSE;
            } else {
                if (rhs)
                    pn->pn_pos.end = rhs->pn_pos.end;
            }

            lhs = lhs->pn_next;
        }
    }
    return JS_TRUE;
}

JSParseNode *
Parser::destructuringExpr(BindData *data, TokenKind tt)
{
    JSParseNode *pn;

    tc->flags |= TCF_DECL_DESTRUCTURING;
    pn = primaryExpr(tt, JS_FALSE);
    tc->flags &= ~TCF_DECL_DESTRUCTURING;
    if (!pn)
        return NULL;
    if (!CheckDestructuring(context, data, pn, NULL, tc))
        return NULL;
    return pn;
}

/*
 * Currently used only #if JS_HAS_DESTRUCTURING, in Statement's TOK_FOR case.
 * This function assumes the cloned tree is for use in the same statement and
 * binding context as the original tree.
 */
static JSParseNode *
CloneParseTree(JSParseNode *opn, JSTreeContext *tc)
{
    JSParseNode *pn, *pn2, *opn2;

    pn = NewOrRecycledNode(tc);
    if (!pn)
        return NULL;
    pn->pn_type = opn->pn_type;
    pn->pn_pos = opn->pn_pos;
    pn->pn_op = opn->pn_op;
    pn->pn_used = opn->pn_used;
    pn->pn_defn = opn->pn_defn;
    pn->pn_arity = opn->pn_arity;
    pn->pn_parens = opn->pn_parens;

    switch (pn->pn_arity) {
#define NULLCHECK(e)    JS_BEGIN_MACRO if (!(e)) return NULL; JS_END_MACRO

      case PN_FUNC:
        NULLCHECK(pn->pn_funbox =
                  tc->parser->newFunctionBox(opn->pn_funbox->object, pn, tc));
        NULLCHECK(pn->pn_body = CloneParseTree(opn->pn_body, tc));
        pn->pn_cookie = opn->pn_cookie;
        pn->pn_dflags = opn->pn_dflags;
        pn->pn_blockid = opn->pn_blockid;
        break;

      case PN_LIST:
        pn->makeEmpty();
        for (opn2 = opn->pn_head; opn2; opn2 = opn2->pn_next) {
            NULLCHECK(pn2 = CloneParseTree(opn2, tc));
            pn->append(pn2);
        }
        pn->pn_xflags = opn->pn_xflags;
        break;

      case PN_TERNARY:
        NULLCHECK(pn->pn_kid1 = CloneParseTree(opn->pn_kid1, tc));
        NULLCHECK(pn->pn_kid2 = CloneParseTree(opn->pn_kid2, tc));
        NULLCHECK(pn->pn_kid3 = CloneParseTree(opn->pn_kid3, tc));
        break;

      case PN_BINARY:
        NULLCHECK(pn->pn_left = CloneParseTree(opn->pn_left, tc));
        if (opn->pn_right != opn->pn_left)
            NULLCHECK(pn->pn_right = CloneParseTree(opn->pn_right, tc));
        else
            pn->pn_right = pn->pn_left;
        pn->pn_val = opn->pn_val;
        pn->pn_iflags = opn->pn_iflags;
        break;

      case PN_UNARY:
        NULLCHECK(pn->pn_kid = CloneParseTree(opn->pn_kid, tc));
        pn->pn_num = opn->pn_num;
        pn->pn_hidden = opn->pn_hidden;
        break;

      case PN_NAME:
        // PN_NAME could mean several arms in pn_u, so copy the whole thing.
        pn->pn_u = opn->pn_u;
        if (opn->pn_used) {
            /*
             * The old name is a use of its pn_lexdef. Make the clone also be a
             * use of that definition.
             */
            JSDefinition *dn = pn->pn_lexdef;

            pn->pn_link = dn->dn_uses;
            dn->dn_uses = pn;
        } else if (opn->pn_expr) {
            NULLCHECK(pn->pn_expr = CloneParseTree(opn->pn_expr, tc));

            /*
             * If the old name is a definition, the new one has pn_defn set.
             * Make the old name a use of the new node.
             */
            if (opn->pn_defn) {
                opn->pn_defn = false;
                LinkUseToDef(opn, (JSDefinition *) pn, tc);
            }
        }
        break;

      case PN_NAMESET:
        pn->pn_names = opn->pn_names;
        NULLCHECK(pn->pn_tree = CloneParseTree(opn->pn_tree, tc));
        break;

      case PN_NULLARY:
        // Even PN_NULLARY may have data (apair for E4X -- what a botch).
        pn->pn_u = opn->pn_u;
        break;

#undef NULLCHECK
    }
    return pn;
}

#endif /* JS_HAS_DESTRUCTURING */

extern const char js_with_statement_str[];

static JSParseNode *
ContainsStmt(JSParseNode *pn, TokenKind tt)
{
    JSParseNode *pn2, *pnt;

    if (!pn)
        return NULL;
    if (PN_TYPE(pn) == tt)
        return pn;
    switch (pn->pn_arity) {
      case PN_LIST:
        for (pn2 = pn->pn_head; pn2; pn2 = pn2->pn_next) {
            pnt = ContainsStmt(pn2, tt);
            if (pnt)
                return pnt;
        }
        break;
      case PN_TERNARY:
        pnt = ContainsStmt(pn->pn_kid1, tt);
        if (pnt)
            return pnt;
        pnt = ContainsStmt(pn->pn_kid2, tt);
        if (pnt)
            return pnt;
        return ContainsStmt(pn->pn_kid3, tt);
      case PN_BINARY:
        /*
         * Limit recursion if pn is a binary expression, which can't contain a
         * var statement.
         */
        if (pn->pn_op != JSOP_NOP)
            return NULL;
        pnt = ContainsStmt(pn->pn_left, tt);
        if (pnt)
            return pnt;
        return ContainsStmt(pn->pn_right, tt);
      case PN_UNARY:
        if (pn->pn_op != JSOP_NOP)
            return NULL;
        return ContainsStmt(pn->pn_kid, tt);
      case PN_NAME:
        return ContainsStmt(pn->maybeExpr(), tt);
      case PN_NAMESET:
        return ContainsStmt(pn->pn_tree, tt);
      default:;
    }
    return NULL;
}

JSParseNode *
Parser::returnOrYield(bool useAssignExpr)
{
    TokenKind tt, tt2;
    JSParseNode *pn, *pn2;

    tt = tokenStream.currentToken().type;
    if (tt == TOK_RETURN && !tc->inFunction()) {
        ReportCompileErrorNumber(context, &tokenStream, NULL, JSREPORT_ERROR,
                                 JSMSG_BAD_RETURN_OR_YIELD, js_return_str);
        return NULL;
    }

    pn = UnaryNode::create(tc);
    if (!pn)
        return NULL;

#if JS_HAS_GENERATORS
    if (tt == TOK_YIELD)
        tc->flags |= TCF_FUN_IS_GENERATOR;
#endif

    /* This is ugly, but we don't want to require a semicolon. */
    tt2 = tokenStream.peekTokenSameLine(TSF_OPERAND);
    if (tt2 == TOK_ERROR)
        return NULL;

    if (tt2 != TOK_EOF && tt2 != TOK_EOL && tt2 != TOK_SEMI && tt2 != TOK_RC
#if JS_HAS_GENERATORS
        && (tt != TOK_YIELD ||
            (tt2 != tt && tt2 != TOK_RB && tt2 != TOK_RP &&
             tt2 != TOK_COLON && tt2 != TOK_COMMA))
#endif
        ) {
        pn2 = useAssignExpr ? assignExpr() : expr();
        if (!pn2)
            return NULL;
#if JS_HAS_GENERATORS
        if (tt == TOK_RETURN)
#endif
            tc->flags |= TCF_RETURN_EXPR;
        pn->pn_pos.end = pn2->pn_pos.end;
        pn->pn_kid = pn2;
    } else {
#if JS_HAS_GENERATORS
        if (tt == TOK_RETURN)
#endif
            tc->flags |= TCF_RETURN_VOID;
    }

    if ((~tc->flags & (TCF_RETURN_EXPR | TCF_FUN_IS_GENERATOR)) == 0) {
        /* As in Python (see PEP-255), disallow return v; in generators. */
        ReportBadReturn(context, tc, JSREPORT_ERROR,
                        JSMSG_BAD_GENERATOR_RETURN,
                        JSMSG_BAD_ANON_GENERATOR_RETURN);
        return NULL;
    }

    if (JS_HAS_STRICT_OPTION(context) &&
        (~tc->flags & (TCF_RETURN_EXPR | TCF_RETURN_VOID)) == 0 &&
        !ReportBadReturn(context, tc, JSREPORT_WARNING | JSREPORT_STRICT,
                         JSMSG_NO_RETURN_VALUE,
                         JSMSG_ANON_NO_RETURN_VALUE)) {
        return NULL;
    }

    return pn;
}

static JSParseNode *
PushLexicalScope(JSContext *cx, TokenStream *ts, JSTreeContext *tc,
                 JSStmtInfo *stmt)
{
    JSParseNode *pn;
    JSObject *obj;
    JSObjectBox *blockbox;

    pn = LexicalScopeNode::create(tc);
    if (!pn)
        return NULL;

    obj = js_NewBlockObject(cx);
    if (!obj)
        return NULL;

    blockbox = tc->parser->newObjectBox(obj);
    if (!blockbox)
        return NULL;

    js_PushBlockScope(tc, stmt, obj, -1);
    pn->pn_type = TOK_LEXICALSCOPE;
    pn->pn_op = JSOP_LEAVEBLOCK;
    pn->pn_objbox = blockbox;
    pn->pn_cookie = FREE_UPVAR_COOKIE;
    pn->pn_dflags = 0;
    if (!GenerateBlockId(tc, stmt->blockid))
        return NULL;
    pn->pn_blockid = stmt->blockid;
    return pn;
}

#if JS_HAS_BLOCK_SCOPE

JSParseNode *
Parser::letBlock(JSBool statement)
{
    JSParseNode *pn, *pnblock, *pnlet;
    JSStmtInfo stmtInfo;

    JS_ASSERT(tokenStream.currentToken().type == TOK_LET);

    /* Create the let binary node. */
    pnlet = BinaryNode::create(tc);
    if (!pnlet)
        return NULL;

    MUST_MATCH_TOKEN(TOK_LP, JSMSG_PAREN_BEFORE_LET);

    /* This is a let block or expression of the form: let (a, b, c) .... */
    pnblock = PushLexicalScope(context, &tokenStream, tc, &stmtInfo);
    if (!pnblock)
        return NULL;
    pn = pnblock;
    pn->pn_expr = pnlet;

    pnlet->pn_left = variables(true);
    if (!pnlet->pn_left)
        return NULL;
    pnlet->pn_left->pn_xflags = PNX_POPVAR;

    MUST_MATCH_TOKEN(TOK_RP, JSMSG_PAREN_AFTER_LET);

    if (statement && !tokenStream.matchToken(TOK_LC, TSF_OPERAND)) {
        /*
         * If this is really an expression in let statement guise, then we
         * need to wrap the TOK_LET node in a TOK_SEMI node so that we pop
         * the return value of the expression.
         */
        pn = UnaryNode::create(tc);
        if (!pn)
            return NULL;
        pn->pn_type = TOK_SEMI;
        pn->pn_num = -1;
        pn->pn_kid = pnblock;

        statement = JS_FALSE;
    }

    if (statement) {
        pnlet->pn_right = statements();
        if (!pnlet->pn_right)
            return NULL;
        MUST_MATCH_TOKEN(TOK_RC, JSMSG_CURLY_AFTER_LET);
    } else {
        /*
         * Change pnblock's opcode to the variant that propagates the last
         * result down after popping the block, and clear statement.
         */
        pnblock->pn_op = JSOP_LEAVEBLOCKEXPR;
        pnlet->pn_right = assignExpr();
        if (!pnlet->pn_right)
            return NULL;
    }

    PopStatement(tc);
    return pn;
}

#endif /* JS_HAS_BLOCK_SCOPE */

static bool
PushBlocklikeStatement(JSStmtInfo *stmt, JSStmtType type, JSTreeContext *tc)
{
    js_PushStatement(tc, stmt, type, -1);
    return GenerateBlockId(tc, stmt->blockid);
}

static JSParseNode *
NewBindingNode(JSAtom *atom, JSTreeContext *tc, bool let = false)
{
    JSParseNode *pn = NULL;

    JSAtomListElement *ale = tc->decls.lookup(atom);
    if (ale) {
        pn = ALE_DEFN(ale);
        JS_ASSERT(!pn->isPlaceholder());
    } else {
        ale = tc->lexdeps.lookup(atom);
        if (ale) {
            pn = ALE_DEFN(ale);
            JS_ASSERT(pn->isPlaceholder());
        }
    }

    if (pn) {
        JS_ASSERT(pn->pn_defn);

        /*
         * A let binding at top level becomes a var before we get here, so if
         * pn and tc have the same blockid then that id must not be the bodyid.
         * If pn is a forward placeholder definition from the same or a higher
         * block then we claim it.
         */
        JS_ASSERT_IF(let && pn->pn_blockid == tc->blockid(),
                     pn->pn_blockid != tc->bodyid);

        if (pn->isPlaceholder() && pn->pn_blockid >= (let ? tc->blockid() : tc->bodyid)) {
            if (let)
                pn->pn_blockid = tc->blockid();

            tc->lexdeps.remove(tc->parser, atom);
            return pn;
        }
    }

    /* Make a new node for this declarator name (or destructuring pattern). */
    pn = NameNode::create(atom, tc);
    if (!pn)
        return NULL;
    return pn;
}

#if JS_HAS_BLOCK_SCOPE
static bool
RebindLets(JSParseNode *pn, JSTreeContext *tc)
{
    if (!pn)
        return true;

    switch (pn->pn_arity) {
      case PN_LIST:
        for (JSParseNode *pn2 = pn->pn_head; pn2; pn2 = pn2->pn_next)
            RebindLets(pn2, tc);
        break;

      case PN_TERNARY:
        RebindLets(pn->pn_kid1, tc);
        RebindLets(pn->pn_kid2, tc);
        RebindLets(pn->pn_kid3, tc);
        break;

      case PN_BINARY:
        RebindLets(pn->pn_left, tc);
        RebindLets(pn->pn_right, tc);
        break;

      case PN_UNARY:
        RebindLets(pn->pn_kid, tc);
        break;

      case PN_FUNC:
        RebindLets(pn->pn_body, tc);
        break;

      case PN_NAME:
        RebindLets(pn->maybeExpr(), tc);

        if (pn->pn_defn) {
            JS_ASSERT(pn->pn_blockid > tc->topStmt->blockid);
        } else if (pn->pn_used) {
            if (pn->pn_lexdef->pn_blockid == tc->topStmt->blockid) {
                ForgetUse(pn);

                JSAtomListElement *ale = tc->decls.lookup(pn->pn_atom);
                if (ale) {
                    while ((ale = ALE_NEXT(ale)) != NULL) {
                        if (ALE_ATOM(ale) == pn->pn_atom) {
                            LinkUseToDef(pn, ALE_DEFN(ale), tc);
                            return true;
                        }
                    }
                }

                ale = tc->lexdeps.lookup(pn->pn_atom);
                if (!ale) {
                    ale = MakePlaceholder(pn, tc);
                    if (!ale)
                        return NULL;

                    JSDefinition *dn = ALE_DEFN(ale);
                    dn->pn_type = TOK_NAME;
                    dn->pn_op = JSOP_NOP;
                }
                LinkUseToDef(pn, ALE_DEFN(ale), tc);
            }
        }
        break;

      case PN_NAMESET:
        RebindLets(pn->pn_tree, tc);
        break;
    }

    return true;
}
#endif /* JS_HAS_BLOCK_SCOPE */

JSParseNode *
Parser::statement()
{
    TokenKind tt;
    JSParseNode *pn, *pn1, *pn2, *pn3, *pn4;
    JSStmtInfo stmtInfo, *stmt, *stmt2;
    JSAtom *label;

    JS_CHECK_RECURSION(context, return NULL);

    tt = tokenStream.getToken(TSF_OPERAND);

    switch (tt) {
      case TOK_FUNCTION:
#if JS_HAS_XML_SUPPORT
        tt = tokenStream.peekToken(TSF_KEYWORD_IS_NAME);
        if (tt == TOK_DBLCOLON)
            goto expression;
#endif
        return functionStmt();

      case TOK_IF:
        /* An IF node has three kids: condition, then, and optional else. */
        pn = TernaryNode::create(tc);
        if (!pn)
            return NULL;
        pn1 = condition();
        if (!pn1)
            return NULL;
        js_PushStatement(tc, &stmtInfo, STMT_IF, -1);
        pn2 = statement();
        if (!pn2)
            return NULL;
        if (tokenStream.matchToken(TOK_ELSE, TSF_OPERAND)) {
            stmtInfo.type = STMT_ELSE;
            pn3 = statement();
            if (!pn3)
                return NULL;
            pn->pn_pos.end = pn3->pn_pos.end;
        } else {
            pn3 = NULL;
            pn->pn_pos.end = pn2->pn_pos.end;
        }
        PopStatement(tc);
        pn->pn_kid1 = pn1;
        pn->pn_kid2 = pn2;
        pn->pn_kid3 = pn3;
        return pn;

      case TOK_SWITCH:
      {
        JSParseNode *pn5, *saveBlock;
        JSBool seenDefault = JS_FALSE;

        pn = BinaryNode::create(tc);
        if (!pn)
            return NULL;
        MUST_MATCH_TOKEN(TOK_LP, JSMSG_PAREN_BEFORE_SWITCH);

        /* pn1 points to the switch's discriminant. */
        pn1 = parenExpr(NULL, NULL);
        if (!pn1)
            return NULL;

        MUST_MATCH_TOKEN(TOK_RP, JSMSG_PAREN_AFTER_SWITCH);
        MUST_MATCH_TOKEN(TOK_LC, JSMSG_CURLY_BEFORE_SWITCH);

        /*
         * NB: we must push stmtInfo before calling GenerateBlockIdForStmtNode
         * because that function states tc->topStmt->blockid.
         */
        js_PushStatement(tc, &stmtInfo, STMT_SWITCH, -1);

        /* pn2 is a list of case nodes. The default case has pn_left == NULL */
        pn2 = ListNode::create(tc);
        if (!pn2)
            return NULL;
        pn2->makeEmpty();
        if (!GenerateBlockIdForStmtNode(pn2, tc))
            return NULL;
        saveBlock = tc->blockNode;
        tc->blockNode = pn2;

        while ((tt = tokenStream.getToken()) != TOK_RC) {
            switch (tt) {
              case TOK_DEFAULT:
                if (seenDefault) {
                    ReportCompileErrorNumber(context, &tokenStream, NULL, JSREPORT_ERROR,
                                             JSMSG_TOO_MANY_DEFAULTS);
                    return NULL;
                }
                seenDefault = JS_TRUE;
                /* FALL THROUGH */

              case TOK_CASE:
                pn3 = BinaryNode::create(tc);
                if (!pn3)
                    return NULL;
                if (tt == TOK_CASE) {
                    pn3->pn_left = expr();
                    if (!pn3->pn_left)
                        return NULL;
                }
                pn2->append(pn3);
                if (pn2->pn_count == JS_BIT(16)) {
                    ReportCompileErrorNumber(context, &tokenStream, NULL, JSREPORT_ERROR,
                                             JSMSG_TOO_MANY_CASES);
                    return NULL;
                }
                break;

              case TOK_ERROR:
                return NULL;

              default:
                ReportCompileErrorNumber(context, &tokenStream, NULL, JSREPORT_ERROR,
                                         JSMSG_BAD_SWITCH);
                return NULL;
            }
            MUST_MATCH_TOKEN(TOK_COLON, JSMSG_COLON_AFTER_CASE);

            pn4 = ListNode::create(tc);
            if (!pn4)
                return NULL;
            pn4->pn_type = TOK_LC;
            pn4->makeEmpty();
            while ((tt = tokenStream.peekToken(TSF_OPERAND)) != TOK_RC &&
                   tt != TOK_CASE && tt != TOK_DEFAULT) {
                if (tt == TOK_ERROR)
                    return NULL;
                pn5 = statement();
                if (!pn5)
                    return NULL;
                pn4->pn_pos.end = pn5->pn_pos.end;
                pn4->append(pn5);
            }

            /* Fix the PN_LIST so it doesn't begin at the TOK_COLON. */
            if (pn4->pn_head)
                pn4->pn_pos.begin = pn4->pn_head->pn_pos.begin;
            pn3->pn_pos.end = pn4->pn_pos.end;
            pn3->pn_right = pn4;
        }

        /*
         * Handle the case where there was a let declaration in any case in
         * the switch body, but not within an inner block.  If it replaced
         * tc->blockNode with a new block node then we must refresh pn2 and
         * then restore tc->blockNode.
         */
        if (tc->blockNode != pn2)
            pn2 = tc->blockNode;
        tc->blockNode = saveBlock;
        PopStatement(tc);

        pn->pn_pos.end = pn2->pn_pos.end = tokenStream.currentToken().pos.end;
        pn->pn_left = pn1;
        pn->pn_right = pn2;
        return pn;
      }

      case TOK_WHILE:
        pn = BinaryNode::create(tc);
        if (!pn)
            return NULL;
        js_PushStatement(tc, &stmtInfo, STMT_WHILE_LOOP, -1);
        pn2 = condition();
        if (!pn2)
            return NULL;
        pn->pn_left = pn2;
        pn2 = statement();
        if (!pn2)
            return NULL;
        PopStatement(tc);
        pn->pn_pos.end = pn2->pn_pos.end;
        pn->pn_right = pn2;
        return pn;

      case TOK_DO:
        pn = BinaryNode::create(tc);
        if (!pn)
            return NULL;
        js_PushStatement(tc, &stmtInfo, STMT_DO_LOOP, -1);
        pn2 = statement();
        if (!pn2)
            return NULL;
        pn->pn_left = pn2;
        MUST_MATCH_TOKEN(TOK_WHILE, JSMSG_WHILE_AFTER_DO);
        pn2 = condition();
        if (!pn2)
            return NULL;
        PopStatement(tc);
        pn->pn_pos.end = pn2->pn_pos.end;
        pn->pn_right = pn2;
        if (JSVERSION_NUMBER(context) != JSVERSION_ECMA_3) {
            /*
             * All legacy and extended versions must do automatic semicolon
             * insertion after do-while.  See the testcase and discussion in
             * http://bugzilla.mozilla.org/show_bug.cgi?id=238945.
             */
            (void) tokenStream.matchToken(TOK_SEMI);
            return pn;
        }
        break;

      case TOK_FOR:
      {
        JSParseNode *pnseq = NULL;
#if JS_HAS_BLOCK_SCOPE
        JSParseNode *pnlet = NULL;
        JSStmtInfo blockInfo;
#endif

        /* A FOR node is binary, left is loop control and right is the body. */
        pn = BinaryNode::create(tc);
        if (!pn)
            return NULL;
        js_PushStatement(tc, &stmtInfo, STMT_FOR_LOOP, -1);

        pn->pn_op = JSOP_ITER;
        pn->pn_iflags = 0;
        if (tokenStream.matchToken(TOK_NAME)) {
            if (tokenStream.currentToken().t_atom == context->runtime->atomState.eachAtom)
                pn->pn_iflags = JSITER_FOREACH;
            else
                tokenStream.ungetToken();
        }

        MUST_MATCH_TOKEN(TOK_LP, JSMSG_PAREN_AFTER_FOR);
        tt = tokenStream.peekToken(TSF_OPERAND);

#if JS_HAS_BLOCK_SCOPE
        bool let = false;
#endif

        if (tt == TOK_SEMI) {
            if (pn->pn_iflags & JSITER_FOREACH)
                goto bad_for_each;

            /* No initializer -- set first kid of left sub-node to null. */
            pn1 = NULL;
        } else {
            /*
             * Set pn1 to a var list or an initializing expression.
             *
             * Set the TCF_IN_FOR_INIT flag during parsing of the first clause
             * of the for statement.  This flag will be used by the RelExpr
             * production; if it is set, then the 'in' keyword will not be
             * recognized as an operator, leaving it available to be parsed as
             * part of a for/in loop.
             *
             * A side effect of this restriction is that (unparenthesized)
             * expressions involving an 'in' operator are illegal in the init
             * clause of an ordinary for loop.
             */
            tc->flags |= TCF_IN_FOR_INIT;
            if (tt == TOK_VAR) {
                (void) tokenStream.getToken();
                pn1 = variables(false);
#if JS_HAS_BLOCK_SCOPE
            } else if (tt == TOK_LET) {
                let = true;
                (void) tokenStream.getToken();
                if (tokenStream.peekToken() == TOK_LP) {
                    pn1 = letBlock(JS_FALSE);
                    tt = TOK_LEXICALSCOPE;
                } else {
                    pnlet = PushLexicalScope(context, &tokenStream, tc, &blockInfo);
                    if (!pnlet)
                        return NULL;
                    blockInfo.flags |= SIF_FOR_BLOCK;
                    pn1 = variables(false);
                }
#endif
            } else {
                pn1 = expr();
            }
            tc->flags &= ~TCF_IN_FOR_INIT;
            if (!pn1)
                return NULL;
        }

        /*
         * We can be sure that it's a for/in loop if there's still an 'in'
         * keyword here, even if JavaScript recognizes 'in' as an operator,
         * as we've excluded 'in' from being parsed in RelExpr by setting
         * the TCF_IN_FOR_INIT flag in our JSTreeContext.
         */
        if (pn1 && tokenStream.matchToken(TOK_IN)) {
            pn->pn_iflags |= JSITER_ENUMERATE;
            stmtInfo.type = STMT_FOR_IN_LOOP;

            /* Check that the left side of the 'in' is valid. */
            JS_ASSERT(!TokenKindIsDecl(tt) || PN_TYPE(pn1) == tt);
            if (TokenKindIsDecl(tt)
                ? (pn1->pn_count > 1 || pn1->pn_op == JSOP_DEFCONST
#if JS_HAS_DESTRUCTURING
                   || (JSVERSION_NUMBER(context) == JSVERSION_1_7 &&
                       pn->pn_op == JSOP_ITER &&
                       !(pn->pn_iflags & JSITER_FOREACH) &&
                       (pn1->pn_head->pn_type == TOK_RC ||
                        (pn1->pn_head->pn_type == TOK_RB &&
                         pn1->pn_head->pn_count != 2) ||
                        (pn1->pn_head->pn_type == TOK_ASSIGN &&
                         (pn1->pn_head->pn_left->pn_type != TOK_RB ||
                          pn1->pn_head->pn_left->pn_count != 2))))
#endif
                  )
                : (pn1->pn_type != TOK_NAME &&
                   pn1->pn_type != TOK_DOT &&
#if JS_HAS_DESTRUCTURING
                   ((JSVERSION_NUMBER(context) == JSVERSION_1_7 &&
                     pn->pn_op == JSOP_ITER &&
                     !(pn->pn_iflags & JSITER_FOREACH))
                    ? (pn1->pn_type != TOK_RB || pn1->pn_count != 2)
                    : (pn1->pn_type != TOK_RB && pn1->pn_type != TOK_RC)) &&
#endif
                   pn1->pn_type != TOK_LP &&
#if JS_HAS_XML_SUPPORT
                   (pn1->pn_type != TOK_UNARYOP ||
                    pn1->pn_op != JSOP_XMLNAME) &&
#endif
                   pn1->pn_type != TOK_LB)) {
                ReportCompileErrorNumber(context, &tokenStream, pn1, JSREPORT_ERROR,
                                         JSMSG_BAD_FOR_LEFTSIDE);
                return NULL;
            }

            /* pn2 points to the name or destructuring pattern on in's left. */
            pn2 = NULL;
            uintN dflag = PND_ASSIGNED;

            if (TokenKindIsDecl(tt)) {
                /* Tell js_EmitTree(TOK_VAR) that pn1 is part of a for/in. */
                pn1->pn_xflags |= PNX_FORINVAR;

                /*
                 * Rewrite 'for (<decl> x = i in o)' where <decl> is 'let',
                 * 'var', or 'const' to hoist the initializer or the entire
                 * decl out of the loop head. TOK_VAR is the type for both
                 * 'var' and 'const'.
                 */
                pn2 = pn1->pn_head;
                if ((pn2->pn_type == TOK_NAME && pn2->maybeExpr())
#if JS_HAS_DESTRUCTURING
                    || pn2->pn_type == TOK_ASSIGN
#endif
                    ) {
                    pnseq = ListNode::create(tc);
                    if (!pnseq)
                        return NULL;
                    pnseq->pn_type = TOK_SEQ;
                    pnseq->pn_pos.begin = pn->pn_pos.begin;

#if JS_HAS_BLOCK_SCOPE
                    if (tt == TOK_LET) {
                        /*
                         * Hoist just the 'i' from 'for (let x = i in o)' to
                         * before the loop, glued together via pnseq.
                         */
                        pn3 = UnaryNode::create(tc);
                        if (!pn3)
                            return NULL;
                        pn3->pn_type = TOK_SEMI;
                        pn3->pn_op = JSOP_NOP;
#if JS_HAS_DESTRUCTURING
                        if (pn2->pn_type == TOK_ASSIGN) {
                            pn4 = pn2->pn_right;
                            pn2 = pn1->pn_head = pn2->pn_left;
                        } else
#endif
                        {
                            pn4 = pn2->pn_expr;
                            pn2->pn_expr = NULL;
                        }
                        if (!RebindLets(pn4, tc))
                            return NULL;
                        pn3->pn_pos = pn4->pn_pos;
                        pn3->pn_kid = pn4;
                        pnseq->initList(pn3);
                    } else
#endif /* JS_HAS_BLOCK_SCOPE */
                    {
                        dflag = PND_INITIALIZED;

                        /*
                         * All of 'var x = i' is hoisted above 'for (x in o)',
                         * so clear PNX_FORINVAR.
                         *
                         * Request JSOP_POP here since the var is for a simple
                         * name (it is not a destructuring binding's left-hand
                         * side) and it has an initializer.
                         */
                        pn1->pn_xflags &= ~PNX_FORINVAR;
                        pn1->pn_xflags |= PNX_POPVAR;
                        pnseq->initList(pn1);

#if JS_HAS_DESTRUCTURING
                        if (pn2->pn_type == TOK_ASSIGN) {
                            pn1 = CloneParseTree(pn2->pn_left, tc);
                            if (!pn1)
                                return NULL;
                        } else
#endif
                        {
                            JS_ASSERT(pn2->pn_type == TOK_NAME);
                            pn1 = NameNode::create(pn2->pn_atom, tc);
                            if (!pn1)
                                return NULL;
                            pn1->pn_type = TOK_NAME;
                            pn1->pn_op = JSOP_NAME;
                            pn1->pn_pos = pn2->pn_pos;
                            if (pn2->pn_defn)
                                LinkUseToDef(pn1, (JSDefinition *) pn2, tc);
                        }
                        pn2 = pn1;
                    }
                }
            }

            if (!pn2) {
                pn2 = pn1;
                if (pn2->pn_type == TOK_LP &&
                    !MakeSetCall(context, pn2, tc, JSMSG_BAD_LEFTSIDE_OF_ASS)) {
                    return NULL;
                }
#if JS_HAS_XML_SUPPORT
                if (pn2->pn_type == TOK_UNARYOP)
                    pn2->pn_op = JSOP_BINDXMLNAME;
#endif
            }

            switch (pn2->pn_type) {
              case TOK_NAME:
                /* Beware 'for (arguments in ...)' with or without a 'var'. */
                NoteLValue(context, pn2, tc, dflag);
                break;

#if JS_HAS_DESTRUCTURING
              case TOK_ASSIGN:
                pn2 = pn2->pn_left;
                JS_ASSERT(pn2->pn_type == TOK_RB || pn2->pn_type == TOK_RC);
                /* FALL THROUGH */
              case TOK_RB:
              case TOK_RC:
                /* Check for valid lvalues in var-less destructuring for-in. */
                if (pn1 == pn2 && !CheckDestructuring(context, NULL, pn2, NULL, tc))
                    return NULL;

                if (JSVERSION_NUMBER(context) == JSVERSION_1_7) {
                    /*
                     * Destructuring for-in requires [key, value] enumeration
                     * in JS1.7.
                     */
                    JS_ASSERT(pn->pn_op == JSOP_ITER);
                    if (!(pn->pn_iflags & JSITER_FOREACH))
                        pn->pn_iflags |= JSITER_FOREACH | JSITER_KEYVALUE;
                }
                break;
#endif

              default:;
            }

            /*
             * Parse the object expression as the right operand of 'in', first
             * removing the top statement from the statement-stack if this is a
             * 'for (let x in y)' loop.
             */
#if JS_HAS_BLOCK_SCOPE
            JSStmtInfo *save = tc->topStmt;
            if (let)
                tc->topStmt = save->down;
#endif
            pn2 = expr();
#if JS_HAS_BLOCK_SCOPE
            if (let)
                tc->topStmt = save;
#endif

            pn2 = JSParseNode::newBinaryOrAppend(TOK_IN, JSOP_NOP, pn1, pn2, tc);
            if (!pn2)
                return NULL;
            pn->pn_left = pn2;
        } else {
            if (pn->pn_iflags & JSITER_FOREACH)
                goto bad_for_each;
            pn->pn_op = JSOP_NOP;

            /* Parse the loop condition or null into pn2. */
            MUST_MATCH_TOKEN(TOK_SEMI, JSMSG_SEMI_AFTER_FOR_INIT);
            tt = tokenStream.peekToken(TSF_OPERAND);
            if (tt == TOK_SEMI) {
                pn2 = NULL;
            } else {
                pn2 = expr();
                if (!pn2)
                    return NULL;
            }

            /* Parse the update expression or null into pn3. */
            MUST_MATCH_TOKEN(TOK_SEMI, JSMSG_SEMI_AFTER_FOR_COND);
            tt = tokenStream.peekToken(TSF_OPERAND);
            if (tt == TOK_RP) {
                pn3 = NULL;
            } else {
                pn3 = expr();
                if (!pn3)
                    return NULL;
            }

            /* Build the FORHEAD node to use as the left kid of pn. */
            pn4 = TernaryNode::create(tc);
            if (!pn4)
                return NULL;
            pn4->pn_type = TOK_FORHEAD;
            pn4->pn_op = JSOP_NOP;
            pn4->pn_kid1 = pn1;
            pn4->pn_kid2 = pn2;
            pn4->pn_kid3 = pn3;
            pn->pn_left = pn4;
        }

        MUST_MATCH_TOKEN(TOK_RP, JSMSG_PAREN_AFTER_FOR_CTRL);

        /* Parse the loop body into pn->pn_right. */
        pn2 = statement();
        if (!pn2)
            return NULL;
        pn->pn_right = pn2;

        /* Record the absolute line number for source note emission. */
        pn->pn_pos.end = pn2->pn_pos.end;

#if JS_HAS_BLOCK_SCOPE
        if (pnlet) {
            PopStatement(tc);
            pnlet->pn_expr = pn;
            pn = pnlet;
        }
#endif
        if (pnseq) {
            pnseq->pn_pos.end = pn->pn_pos.end;
            pnseq->append(pn);
            pn = pnseq;
        }
        PopStatement(tc);
        return pn;

      bad_for_each:
        ReportCompileErrorNumber(context, &tokenStream, pn, JSREPORT_ERROR,
                                 JSMSG_BAD_FOR_EACH_LOOP);
        return NULL;
      }

      case TOK_TRY: {
        JSParseNode *catchList, *lastCatch;

        /*
         * try nodes are ternary.
         * kid1 is the try statement
         * kid2 is the catch node list or null
         * kid3 is the finally statement
         *
         * catch nodes are ternary.
         * kid1 is the lvalue (TOK_NAME, TOK_LB, or TOK_LC)
         * kid2 is the catch guard or null if no guard
         * kid3 is the catch block
         *
         * catch lvalue nodes are either:
         *   TOK_NAME for a single identifier
         *   TOK_RB or TOK_RC for a destructuring left-hand side
         *
         * finally nodes are TOK_LC statement lists.
         */
        pn = TernaryNode::create(tc);
        if (!pn)
            return NULL;
        pn->pn_op = JSOP_NOP;

        MUST_MATCH_TOKEN(TOK_LC, JSMSG_CURLY_BEFORE_TRY);
        if (!PushBlocklikeStatement(&stmtInfo, STMT_TRY, tc))
            return NULL;
        pn->pn_kid1 = statements();
        if (!pn->pn_kid1)
            return NULL;
        MUST_MATCH_TOKEN(TOK_RC, JSMSG_CURLY_AFTER_TRY);
        PopStatement(tc);

        catchList = NULL;
        tt = tokenStream.getToken();
        if (tt == TOK_CATCH) {
            catchList = ListNode::create(tc);
            if (!catchList)
                return NULL;
            catchList->pn_type = TOK_RESERVED;
            catchList->makeEmpty();
            lastCatch = NULL;

            do {
                JSParseNode *pnblock;
                BindData data;

                /* Check for another catch after unconditional catch. */
                if (lastCatch && !lastCatch->pn_kid2) {
                    ReportCompileErrorNumber(context, &tokenStream, NULL, JSREPORT_ERROR,
                                             JSMSG_CATCH_AFTER_GENERAL);
                    return NULL;
                }

                /*
                 * Create a lexical scope node around the whole catch clause,
                 * including the head.
                 */
                pnblock = PushLexicalScope(context, &tokenStream, tc, &stmtInfo);
                if (!pnblock)
                    return NULL;
                stmtInfo.type = STMT_CATCH;

                /*
                 * Legal catch forms are:
                 *   catch (lhs)
                 *   catch (lhs if <boolean_expression>)
                 * where lhs is a name or a destructuring left-hand side.
                 * (the latter is legal only #ifdef JS_HAS_CATCH_GUARD)
                 */
                pn2 = TernaryNode::create(tc);
                if (!pn2)
                    return NULL;
                pnblock->pn_expr = pn2;
                MUST_MATCH_TOKEN(TOK_LP, JSMSG_PAREN_BEFORE_CATCH);

                /*
                 * Contrary to ECMA Ed. 3, the catch variable is lexically
                 * scoped, not a property of a new Object instance.  This is
                 * an intentional change that anticipates ECMA Ed. 4.
                 */
                data.pn = NULL;
                data.op = JSOP_NOP;
                data.binder = BindLet;
                data.let.overflow = JSMSG_TOO_MANY_CATCH_VARS;

                tt = tokenStream.getToken();
                switch (tt) {
#if JS_HAS_DESTRUCTURING
                  case TOK_LB:
                  case TOK_LC:
                    pn3 = destructuringExpr(&data, tt);
                    if (!pn3)
                        return NULL;
                    break;
#endif

                  case TOK_NAME:
                    label = tokenStream.currentToken().t_atom;
                    pn3 = NewBindingNode(label, tc, true);
                    if (!pn3)
                        return NULL;
                    data.pn = pn3;
                    if (!data.binder(context, &data, label, tc))
                        return NULL;
                    break;

                  default:
                    ReportCompileErrorNumber(context, &tokenStream, NULL, JSREPORT_ERROR,
                                             JSMSG_CATCH_IDENTIFIER);
                    return NULL;
                }

                pn2->pn_kid1 = pn3;
#if JS_HAS_CATCH_GUARD
                /*
                 * We use 'catch (x if x === 5)' (not 'catch (x : x === 5)')
                 * to avoid conflicting with the JS2/ECMAv4 type annotation
                 * catchguard syntax.
                 */
                if (tokenStream.matchToken(TOK_IF)) {
                    pn2->pn_kid2 = expr();
                    if (!pn2->pn_kid2)
                        return NULL;
                }
#endif
                MUST_MATCH_TOKEN(TOK_RP, JSMSG_PAREN_AFTER_CATCH);

                MUST_MATCH_TOKEN(TOK_LC, JSMSG_CURLY_BEFORE_CATCH);
                pn2->pn_kid3 = statements();
                if (!pn2->pn_kid3)
                    return NULL;
                MUST_MATCH_TOKEN(TOK_RC, JSMSG_CURLY_AFTER_CATCH);
                PopStatement(tc);

                catchList->append(pnblock);
                lastCatch = pn2;
                tt = tokenStream.getToken(TSF_OPERAND);
            } while (tt == TOK_CATCH);
        }
        pn->pn_kid2 = catchList;

        if (tt == TOK_FINALLY) {
            MUST_MATCH_TOKEN(TOK_LC, JSMSG_CURLY_BEFORE_FINALLY);
            if (!PushBlocklikeStatement(&stmtInfo, STMT_FINALLY, tc))
                return NULL;
            pn->pn_kid3 = statements();
            if (!pn->pn_kid3)
                return NULL;
            MUST_MATCH_TOKEN(TOK_RC, JSMSG_CURLY_AFTER_FINALLY);
            PopStatement(tc);
        } else {
            tokenStream.ungetToken();
        }
        if (!catchList && !pn->pn_kid3) {
            ReportCompileErrorNumber(context, &tokenStream, NULL, JSREPORT_ERROR,
                                     JSMSG_CATCH_OR_FINALLY);
            return NULL;
        }
        return pn;
      }

      case TOK_THROW:
        pn = UnaryNode::create(tc);
        if (!pn)
            return NULL;

        /* ECMA-262 Edition 3 says 'throw [no LineTerminator here] Expr'. */
        tt = tokenStream.peekTokenSameLine(TSF_OPERAND);
        if (tt == TOK_ERROR)
            return NULL;
        if (tt == TOK_EOF || tt == TOK_EOL || tt == TOK_SEMI || tt == TOK_RC) {
            ReportCompileErrorNumber(context, &tokenStream, NULL, JSREPORT_ERROR,
                                     JSMSG_SYNTAX_ERROR);
            return NULL;
        }

        pn2 = expr();
        if (!pn2)
            return NULL;
        pn->pn_pos.end = pn2->pn_pos.end;
        pn->pn_op = JSOP_THROW;
        pn->pn_kid = pn2;
        break;

      /* TOK_CATCH and TOK_FINALLY are both handled in the TOK_TRY case */
      case TOK_CATCH:
        ReportCompileErrorNumber(context, &tokenStream, NULL, JSREPORT_ERROR,
                                 JSMSG_CATCH_WITHOUT_TRY);
        return NULL;

      case TOK_FINALLY:
        ReportCompileErrorNumber(context, &tokenStream, NULL, JSREPORT_ERROR,
                                 JSMSG_FINALLY_WITHOUT_TRY);
        return NULL;

      case TOK_BREAK:
        pn = NullaryNode::create(tc);
        if (!pn)
            return NULL;
        if (!MatchLabel(context, &tokenStream, pn))
            return NULL;
        stmt = tc->topStmt;
        label = pn->pn_atom;
        if (label) {
            for (; ; stmt = stmt->down) {
                if (!stmt) {
                    ReportCompileErrorNumber(context, &tokenStream, NULL, JSREPORT_ERROR,
                                             JSMSG_LABEL_NOT_FOUND);
                    return NULL;
                }
                if (stmt->type == STMT_LABEL && stmt->label == label)
                    break;
            }
        } else {
            for (; ; stmt = stmt->down) {
                if (!stmt) {
                    ReportCompileErrorNumber(context, &tokenStream, NULL, JSREPORT_ERROR,
                                             JSMSG_TOUGH_BREAK);
                    return NULL;
                }
                if (STMT_IS_LOOP(stmt) || stmt->type == STMT_SWITCH)
                    break;
            }
        }
        if (label)
            pn->pn_pos.end = tokenStream.currentToken().pos.end;
        break;

      case TOK_CONTINUE:
        pn = NullaryNode::create(tc);
        if (!pn)
            return NULL;
        if (!MatchLabel(context, &tokenStream, pn))
            return NULL;
        stmt = tc->topStmt;
        label = pn->pn_atom;
        if (label) {
            for (stmt2 = NULL; ; stmt = stmt->down) {
                if (!stmt) {
                    ReportCompileErrorNumber(context, &tokenStream, NULL, JSREPORT_ERROR,
                                                JSMSG_LABEL_NOT_FOUND);
                    return NULL;
                }
                if (stmt->type == STMT_LABEL) {
                    if (stmt->label == label) {
                        if (!stmt2 || !STMT_IS_LOOP(stmt2)) {
                            ReportCompileErrorNumber(context, &tokenStream, NULL, JSREPORT_ERROR,
                                                     JSMSG_BAD_CONTINUE);
                            return NULL;
                        }
                        break;
                    }
                } else {
                    stmt2 = stmt;
                }
            }
        } else {
            for (; ; stmt = stmt->down) {
                if (!stmt) {
                    ReportCompileErrorNumber(context, &tokenStream, NULL, JSREPORT_ERROR,
                                             JSMSG_BAD_CONTINUE);
                    return NULL;
                }
                if (STMT_IS_LOOP(stmt))
                    break;
            }
        }
        if (label)
            pn->pn_pos.end = tokenStream.currentToken().pos.end;
        break;

      case TOK_WITH:
        /*
         * In most cases, we want the constructs forbidden in strict mode
         * code to be a subset of those that JSOPTION_STRICT warns about, and
         * we should use ReportStrictModeError.  However, 'with' is the sole
         * instance of a construct that is forbidden in strict mode code, but
         * doesn't even merit a warning under JSOPTION_STRICT.  See
         * https://bugzilla.mozilla.org/show_bug.cgi?id=514576#c1.
         */
        if (tc->flags & TCF_STRICT_MODE_CODE) {
            ReportCompileErrorNumber(context, &tokenStream, NULL, JSREPORT_ERROR,
                                     JSMSG_STRICT_CODE_WITH);
            return NULL;
        }

        pn = BinaryNode::create(tc);
        if (!pn)
            return NULL;
        MUST_MATCH_TOKEN(TOK_LP, JSMSG_PAREN_BEFORE_WITH);
        pn2 = parenExpr(NULL, NULL);
        if (!pn2)
            return NULL;
        MUST_MATCH_TOKEN(TOK_RP, JSMSG_PAREN_AFTER_WITH);
        pn->pn_left = pn2;

        js_PushStatement(tc, &stmtInfo, STMT_WITH, -1);
        pn2 = statement();
        if (!pn2)
            return NULL;
        PopStatement(tc);

        pn->pn_pos.end = pn2->pn_pos.end;
        pn->pn_right = pn2;
        tc->flags |= TCF_FUN_HEAVYWEIGHT;
        return pn;

      case TOK_VAR:
        pn = variables(false);
        if (!pn)
            return NULL;

        /* Tell js_EmitTree to generate a final POP. */
        pn->pn_xflags |= PNX_POPVAR;
        break;

#if JS_HAS_BLOCK_SCOPE
      case TOK_LET:
      {
        JSObject *obj;
        JSObjectBox *blockbox;

        /* Check for a let statement or let expression. */
        if (tokenStream.peekToken() == TOK_LP) {
            pn = letBlock(JS_TRUE);
            if (!pn || pn->pn_op == JSOP_LEAVEBLOCK)
                return pn;

            /* Let expressions require automatic semicolon insertion. */
            JS_ASSERT(pn->pn_type == TOK_SEMI ||
                      pn->pn_op == JSOP_LEAVEBLOCKEXPR);
            break;
        }

        /*
         * This is a let declaration. We must be directly under a block per
         * the proposed ES4 specs, but not an implicit block created due to
         * 'for (let ...)'. If we pass this error test, make the enclosing
         * JSStmtInfo be our scope. Further let declarations in this block
         * will find this scope statement and use the same block object.
         *
         * If we are the first let declaration in this block (i.e., when the
         * enclosing maybe-scope JSStmtInfo isn't yet a scope statement) then
         * we also need to set tc->blockNode to be our TOK_LEXICALSCOPE.
         */
        stmt = tc->topStmt;
        if (stmt &&
            (!STMT_MAYBE_SCOPE(stmt) || (stmt->flags & SIF_FOR_BLOCK))) {
            ReportCompileErrorNumber(context, &tokenStream, NULL, JSREPORT_ERROR,
                                     JSMSG_LET_DECL_NOT_IN_BLOCK);
            return NULL;
        }

        if (stmt && (stmt->flags & SIF_SCOPE)) {
            JS_ASSERT(tc->blockChain == stmt->blockObj);
            obj = tc->blockChain;
        } else {
            if (!stmt || (stmt->flags & SIF_BODY_BLOCK)) {
                /*
                 * ES4 specifies that let at top level and at body-block scope
                 * does not shadow var, so convert back to var.
                 */
                tokenStream.mungeCurrentToken(TOK_VAR, JSOP_DEFVAR);

                pn = variables(false);
                if (!pn)
                    return NULL;
                pn->pn_xflags |= PNX_POPVAR;
                break;
            }

            /*
             * Some obvious assertions here, but they may help clarify the
             * situation. This stmt is not yet a scope, so it must not be a
             * catch block (catch is a lexical scope by definition).
             */
            JS_ASSERT(!(stmt->flags & SIF_SCOPE));
            JS_ASSERT(stmt != tc->topScopeStmt);
            JS_ASSERT(stmt->type == STMT_BLOCK ||
                      stmt->type == STMT_SWITCH ||
                      stmt->type == STMT_TRY ||
                      stmt->type == STMT_FINALLY);
            JS_ASSERT(!stmt->downScope);

            /* Convert the block statement into a scope statement. */
            JSObject *obj = js_NewBlockObject(tc->parser->context);
            if (!obj)
                return NULL;

            blockbox = tc->parser->newObjectBox(obj);
            if (!blockbox)
                return NULL;

            /*
             * Insert stmt on the tc->topScopeStmt/stmtInfo.downScope linked
             * list stack, if it isn't already there.  If it is there, but it
             * lacks the SIF_SCOPE flag, it must be a try, catch, or finally
             * block.
             */
            stmt->flags |= SIF_SCOPE;
            stmt->downScope = tc->topScopeStmt;
            tc->topScopeStmt = stmt;
            JS_SCOPE_DEPTH_METERING(++tc->scopeDepth > tc->maxScopeDepth &&
                                    (tc->maxScopeDepth = tc->scopeDepth));

            obj->setParent(tc->blockChain);
            tc->blockChain = obj;
            stmt->blockObj = obj;

#ifdef DEBUG
            pn1 = tc->blockNode;
            JS_ASSERT(!pn1 || pn1->pn_type != TOK_LEXICALSCOPE);
#endif

            /* Create a new lexical scope node for these statements. */
            pn1 = LexicalScopeNode::create(tc);
            if (!pn1)
                return NULL;

            pn1->pn_type = TOK_LEXICALSCOPE;
            pn1->pn_op = JSOP_LEAVEBLOCK;
            pn1->pn_pos = tc->blockNode->pn_pos;
            pn1->pn_objbox = blockbox;
            pn1->pn_expr = tc->blockNode;
            pn1->pn_blockid = tc->blockNode->pn_blockid;
            tc->blockNode = pn1;
        }

        pn = variables(false);
        if (!pn)
            return NULL;
        pn->pn_xflags = PNX_POPVAR;
        break;
      }
#endif /* JS_HAS_BLOCK_SCOPE */

      case TOK_RETURN:
        pn = returnOrYield(false);
        if (!pn)
            return NULL;
        break;

      case TOK_LC:
      {
        uintN oldflags;

        oldflags = tc->flags;
        tc->flags = oldflags & ~TCF_HAS_FUNCTION_STMT;
        if (!PushBlocklikeStatement(&stmtInfo, STMT_BLOCK, tc))
            return NULL;
        pn = statements();
        if (!pn)
            return NULL;

        MUST_MATCH_TOKEN(TOK_RC, JSMSG_CURLY_IN_COMPOUND);
        PopStatement(tc);

        /*
         * If we contain a function statement and our container is top-level
         * or another block, flag pn to preserve braces when decompiling.
         */
        if ((tc->flags & TCF_HAS_FUNCTION_STMT) &&
            (!tc->topStmt || tc->topStmt->type == STMT_BLOCK)) {
            pn->pn_xflags |= PNX_NEEDBRACES;
        }
        tc->flags = oldflags | (tc->flags & (TCF_FUN_FLAGS | TCF_RETURN_FLAGS));
        return pn;
      }

      case TOK_EOL:
      case TOK_SEMI:
        pn = UnaryNode::create(tc);
        if (!pn)
            return NULL;
        pn->pn_type = TOK_SEMI;
        return pn;

#if JS_HAS_DEBUGGER_KEYWORD
      case TOK_DEBUGGER:
        pn = NullaryNode::create(tc);
        if (!pn)
            return NULL;
        pn->pn_type = TOK_DEBUGGER;
        tc->flags |= TCF_FUN_HEAVYWEIGHT;
        break;
#endif /* JS_HAS_DEBUGGER_KEYWORD */

#if JS_HAS_XML_SUPPORT
      case TOK_DEFAULT:
        pn = UnaryNode::create(tc);
        if (!pn)
            return NULL;
        if (!tokenStream.matchToken(TOK_NAME) ||
            tokenStream.currentToken().t_atom != context->runtime->atomState.xmlAtom ||
            !tokenStream.matchToken(TOK_NAME) ||
            tokenStream.currentToken().t_atom != context->runtime->atomState.namespaceAtom ||
            !tokenStream.matchToken(TOK_ASSIGN) ||
            tokenStream.currentToken().t_op != JSOP_NOP) {
            ReportCompileErrorNumber(context, &tokenStream, NULL, JSREPORT_ERROR,
                                     JSMSG_BAD_DEFAULT_XML_NAMESPACE);
            return NULL;
        }

        /* Is this an E4X dagger I see before me? */
        tc->flags |= TCF_FUN_HEAVYWEIGHT;
        pn2 = expr();
        if (!pn2)
            return NULL;
        pn->pn_op = JSOP_DEFXMLNS;
        pn->pn_pos.end = pn2->pn_pos.end;
        pn->pn_kid = pn2;
        break;
#endif

      case TOK_ERROR:
        return NULL;

      default:
#if JS_HAS_XML_SUPPORT
      expression:
#endif
        tokenStream.ungetToken();
        pn2 = expr();
        if (!pn2)
            return NULL;

        if (tokenStream.peekToken() == TOK_COLON) {
            if (pn2->pn_type != TOK_NAME) {
                ReportCompileErrorNumber(context, &tokenStream, NULL, JSREPORT_ERROR,
                                         JSMSG_BAD_LABEL);
                return NULL;
            }
            label = pn2->pn_atom;
            for (stmt = tc->topStmt; stmt; stmt = stmt->down) {
                if (stmt->type == STMT_LABEL && stmt->label == label) {
                    ReportCompileErrorNumber(context, &tokenStream, NULL, JSREPORT_ERROR,
                                             JSMSG_DUPLICATE_LABEL);
                    return NULL;
                }
            }
            ForgetUse(pn2);

            (void) tokenStream.getToken();

            /* Push a label struct and parse the statement. */
            js_PushStatement(tc, &stmtInfo, STMT_LABEL, -1);
            stmtInfo.label = label;
            pn = statement();
            if (!pn)
                return NULL;

            /* Normalize empty statement to empty block for the decompiler. */
            if (pn->pn_type == TOK_SEMI && !pn->pn_kid) {
                pn->pn_type = TOK_LC;
                pn->pn_arity = PN_LIST;
                pn->makeEmpty();
            }

            /* Pop the label, set pn_expr, and return early. */
            PopStatement(tc);
            pn2->pn_type = TOK_COLON;
            pn2->pn_pos.end = pn->pn_pos.end;
            pn2->pn_expr = pn;
            return pn2;
        }

        pn = UnaryNode::create(tc);
        if (!pn)
            return NULL;
        pn->pn_type = TOK_SEMI;
        pn->pn_pos = pn2->pn_pos;
        pn->pn_kid = pn2;

        switch (PN_TYPE(pn2)) {
          case TOK_LP:
            /*
             * Flag lambdas immediately applied as statements as instances of
             * the JS "module pattern". See CheckForImmediatelyAppliedLambda.
             */
            if (PN_TYPE(pn2->pn_head) == TOK_FUNCTION &&
                !pn2->pn_head->pn_funbox->node->isFunArg()) {
                pn2->pn_head->pn_funbox->tcflags |= TCF_FUN_MODULE_PATTERN;
            }
            break;
          case TOK_ASSIGN:
            /*
             * Keep track of all apparent methods created by assignments such
             * as this.foo = function (...) {...} in a function that could end
             * up a constructor function. See Parser::setFunctionKinds.
             */
            if (tc->funbox &&
                PN_OP(pn2) == JSOP_NOP &&
                PN_OP(pn2->pn_left) == JSOP_SETPROP &&
                PN_OP(pn2->pn_left->pn_expr) == JSOP_THIS &&
                PN_OP(pn2->pn_right) == JSOP_LAMBDA) {
                JS_ASSERT(!pn2->pn_defn);
                JS_ASSERT(!pn2->pn_used);
                pn2->pn_right->pn_link = tc->funbox->methods;
                tc->funbox->methods = pn2->pn_right;
            }
            break;
          default:;
        }
        break;
    }

    /* Check termination of this primitive statement. */
    return MatchOrInsertSemicolon(context, &tokenStream) ? pn : NULL;
}

static void
NoteArgumentsUse(JSTreeContext *tc)
{
    JS_ASSERT(tc->inFunction());
    tc->flags |= TCF_FUN_USES_ARGUMENTS;
    if (tc->funbox)
        tc->funbox->node->pn_dflags |= PND_FUNARG;
}

JSParseNode *
Parser::variables(bool inLetHead)
{
    TokenKind tt;
    bool let;
    JSStmtInfo *scopeStmt;
    BindData data;
    JSParseNode *pn, *pn2;
    JSAtom *atom;

    /*
     * The three options here are:
     * - TOK_LET: We are parsing a let declaration.
     * - TOK_LP: We are parsing the head of a let block.
     * - Otherwise, we're parsing var declarations.
     */
    tt = tokenStream.currentToken().type;
    let = (tt == TOK_LET || tt == TOK_LP);
    JS_ASSERT(let || tt == TOK_VAR);

#if JS_HAS_BLOCK_SCOPE
    bool popScope = (inLetHead || (let && (tc->flags & TCF_IN_FOR_INIT)));
    JSStmtInfo *save = tc->topStmt, *saveScope = tc->topScopeStmt;
#endif

    /* Make sure that statement set up the tree context correctly. */
    scopeStmt = tc->topScopeStmt;
    if (let) {
        while (scopeStmt && !(scopeStmt->flags & SIF_SCOPE)) {
            JS_ASSERT(!STMT_MAYBE_SCOPE(scopeStmt));
            scopeStmt = scopeStmt->downScope;
        }
        JS_ASSERT(scopeStmt);
    }

    data.op = let ? JSOP_NOP : tokenStream.currentToken().t_op;
    pn = ListNode::create(tc);
    if (!pn)
        return NULL;
    pn->pn_op = data.op;
    pn->makeEmpty();

    /*
     * SpiderMonkey const is really "write once per initialization evaluation"
     * var, whereas let is block scoped. ES-Harmony wants block-scoped const so
     * this code will change soon.
     */
    if (let) {
        JS_ASSERT(tc->blockChain == scopeStmt->blockObj);
        data.binder = BindLet;
        data.let.overflow = JSMSG_TOO_MANY_LOCALS;
    } else {
        data.binder = BindVarOrConst;
    }

    do {
        tt = tokenStream.getToken();
#if JS_HAS_DESTRUCTURING
        if (tt == TOK_LB || tt == TOK_LC) {
            tc->flags |= TCF_DECL_DESTRUCTURING;
            pn2 = primaryExpr(tt, JS_FALSE);
            tc->flags &= ~TCF_DECL_DESTRUCTURING;
            if (!pn2)
                return NULL;

            if (!CheckDestructuring(context, &data, pn2, NULL, tc))
                return NULL;
            if ((tc->flags & TCF_IN_FOR_INIT) &&
                tokenStream.peekToken() == TOK_IN) {
                pn->append(pn2);
                continue;
            }

            MUST_MATCH_TOKEN(TOK_ASSIGN, JSMSG_BAD_DESTRUCT_DECL);
            if (tokenStream.currentToken().t_op != JSOP_NOP)
                goto bad_var_init;

#if JS_HAS_BLOCK_SCOPE
            if (popScope) {
                tc->topStmt = save->down;
                tc->topScopeStmt = saveScope->downScope;
            }
#endif
            JSParseNode *init = assignExpr();
#if JS_HAS_BLOCK_SCOPE
            if (popScope) {
                tc->topStmt = save;
                tc->topScopeStmt = saveScope;
            }
#endif

            if (!init || !UndominateInitializers(pn2, init, tc))
                return NULL;

            pn2 = JSParseNode::newBinaryOrAppend(TOK_ASSIGN, JSOP_NOP, pn2, init, tc);
            if (!pn2)
                return NULL;
            pn->append(pn2);
            continue;
        }
#endif /* JS_HAS_DESTRUCTURING */

        if (tt != TOK_NAME) {
            if (tt != TOK_ERROR) {
                ReportCompileErrorNumber(context, &tokenStream, NULL, JSREPORT_ERROR,
                                         JSMSG_NO_VARIABLE_NAME);
            }
            return NULL;
        }

        atom = tokenStream.currentToken().t_atom;
        pn2 = NewBindingNode(atom, tc, let);
        if (!pn2)
            return NULL;
        if (data.op == JSOP_DEFCONST)
            pn2->pn_dflags |= PND_CONST;
        data.pn = pn2;
        if (!data.binder(context, &data, atom, tc))
            return NULL;
        pn->append(pn2);

        if (tokenStream.matchToken(TOK_ASSIGN)) {
            if (tokenStream.currentToken().t_op != JSOP_NOP)
                goto bad_var_init;

#if JS_HAS_BLOCK_SCOPE
            if (popScope) {
                tc->topStmt = save->down;
                tc->topScopeStmt = saveScope->downScope;
            }
#endif
            JSParseNode *init = assignExpr();
#if JS_HAS_BLOCK_SCOPE
            if (popScope) {
                tc->topStmt = save;
                tc->topScopeStmt = saveScope;
            }
#endif
            if (!init)
                return NULL;

            if (pn2->pn_used) {
                pn2 = MakeAssignment(pn2, init, tc);
                if (!pn2)
                    return NULL;
            } else {
                pn2->pn_expr = init;
            }

            pn2->pn_op = (PN_OP(pn2) == JSOP_ARGUMENTS)
                         ? JSOP_SETNAME
                         : (pn2->pn_dflags & PND_GVAR)
                         ? JSOP_SETGVAR
                         : (pn2->pn_dflags & PND_BOUND)
                         ? JSOP_SETLOCAL
                         : (data.op == JSOP_DEFCONST)
                         ? JSOP_SETCONST
                         : JSOP_SETNAME;

            NoteLValue(context, pn2, tc, data.fresh ? PND_INITIALIZED : PND_ASSIGNED);

            /* The declarator's position must include the initializer. */
            pn2->pn_pos.end = init->pn_pos.end;

            if (tc->inFunction() &&
                atom == context->runtime->atomState.argumentsAtom) {
                NoteArgumentsUse(tc);
                if (!let)
                    tc->flags |= TCF_FUN_HEAVYWEIGHT;
            }
        }
    } while (tokenStream.matchToken(TOK_COMMA));

    pn->pn_pos.end = pn->last()->pn_pos.end;
    return pn;

bad_var_init:
    ReportCompileErrorNumber(context, &tokenStream, NULL, JSREPORT_ERROR,
                             JSMSG_BAD_VAR_INIT);
    return NULL;
}

JSParseNode *
Parser::expr()
{
    JSParseNode *pn, *pn2;

    pn = assignExpr();
    if (pn && tokenStream.matchToken(TOK_COMMA)) {
        pn2 = ListNode::create(tc);
        if (!pn2)
            return NULL;
        pn2->pn_pos.begin = pn->pn_pos.begin;
        pn2->initList(pn);
        pn = pn2;
        do {
#if JS_HAS_GENERATORS
            pn2 = pn->last();
            if (pn2->pn_type == TOK_YIELD && !pn2->pn_parens) {
                ReportCompileErrorNumber(context, &tokenStream, pn2, JSREPORT_ERROR,
                                         JSMSG_BAD_GENERATOR_SYNTAX,
                                         js_yield_str);
                return NULL;
            }
#endif
            pn2 = assignExpr();
            if (!pn2)
                return NULL;
            pn->append(pn2);
        } while (tokenStream.matchToken(TOK_COMMA));
        pn->pn_pos.end = pn->last()->pn_pos.end;
    }
    return pn;
}

JSParseNode *
Parser::assignExpr()
{
    JSParseNode *pn, *rhs;
    TokenKind tt;
    JSOp op;

    JS_CHECK_RECURSION(context, return NULL);

#if JS_HAS_GENERATORS
    if (tokenStream.matchToken(TOK_YIELD, TSF_OPERAND))
        return returnOrYield(true);
#endif

    pn = condExpr();
    if (!pn)
        return NULL;

    tt = tokenStream.getToken();
    if (tt != TOK_ASSIGN) {
        tokenStream.ungetToken();
        return pn;
    }

    op = tokenStream.currentToken().t_op;
    switch (pn->pn_type) {
      case TOK_NAME:
        if (!CheckStrictAssignment(context, tc, pn))
            return NULL;
        pn->pn_op = JSOP_SETNAME;
        NoteLValue(context, pn, tc);
        break;
      case TOK_DOT:
        pn->pn_op = JSOP_SETPROP;
        break;
      case TOK_LB:
        pn->pn_op = JSOP_SETELEM;
        break;
#if JS_HAS_DESTRUCTURING
      case TOK_RB:
      case TOK_RC:
        if (op != JSOP_NOP) {
            ReportCompileErrorNumber(context, &tokenStream, NULL, JSREPORT_ERROR,
                                     JSMSG_BAD_DESTRUCT_ASS);
            return NULL;
        }
        rhs = assignExpr();
        if (!rhs || !CheckDestructuring(context, NULL, pn, rhs, tc))
            return NULL;
        return JSParseNode::newBinaryOrAppend(TOK_ASSIGN, op, pn, rhs, tc);
#endif
      case TOK_LP:
        if (!MakeSetCall(context, pn, tc, JSMSG_BAD_LEFTSIDE_OF_ASS))
            return NULL;
        break;
#if JS_HAS_XML_SUPPORT
      case TOK_UNARYOP:
        if (pn->pn_op == JSOP_XMLNAME) {
            pn->pn_op = JSOP_SETXMLNAME;
            break;
        }
        /* FALL THROUGH */
#endif
      default:
        ReportCompileErrorNumber(context, &tokenStream, NULL, JSREPORT_ERROR,
                                 JSMSG_BAD_LEFTSIDE_OF_ASS);
        return NULL;
    }

    rhs = assignExpr();
    if (rhs && PN_TYPE(pn) == TOK_NAME && pn->pn_used) {
        JSDefinition *dn = pn->pn_lexdef;

        /*
         * If the definition is not flagged as assigned, we must have imputed
         * the initialized flag to it, to optimize for flat closures. But that
         * optimization uses source coordinates to check dominance relations,
         * so we must extend the end of the definition to cover the right-hand
         * side of this assignment, i.e., the initializer.
         */
        if (!dn->isAssigned()) {
            JS_ASSERT(dn->isInitialized());
            dn->pn_pos.end = rhs->pn_pos.end;
        }
    }

    return JSParseNode::newBinaryOrAppend(TOK_ASSIGN, op, pn, rhs, tc);
}

JSParseNode *
Parser::condExpr()
{
    JSParseNode *pn, *pn1, *pn2, *pn3;
    uintN oldflags;

    pn = orExpr();
    if (pn && tokenStream.matchToken(TOK_HOOK)) {
        pn1 = pn;
        pn = TernaryNode::create(tc);
        if (!pn)
            return NULL;

        /*
         * Always accept the 'in' operator in the middle clause of a ternary,
         * where it's unambiguous, even if we might be parsing the init of a
         * for statement.
         */
        oldflags = tc->flags;
        tc->flags &= ~TCF_IN_FOR_INIT;
        pn2 = assignExpr();
        tc->flags = oldflags | (tc->flags & TCF_FUN_FLAGS);

        if (!pn2)
            return NULL;
        MUST_MATCH_TOKEN(TOK_COLON, JSMSG_COLON_IN_COND);
        pn3 = assignExpr();
        if (!pn3)
            return NULL;
        pn->pn_pos.begin = pn1->pn_pos.begin;
        pn->pn_pos.end = pn3->pn_pos.end;
        pn->pn_kid1 = pn1;
        pn->pn_kid2 = pn2;
        pn->pn_kid3 = pn3;
    }
    return pn;
}

JSParseNode *
Parser::orExpr()
{
    JSParseNode *pn;

    pn = andExpr();
    while (pn && tokenStream.matchToken(TOK_OR))
        pn = JSParseNode::newBinaryOrAppend(TOK_OR, JSOP_OR, pn, andExpr(), tc);
    return pn;
}

JSParseNode *
Parser::andExpr()
{
    JSParseNode *pn;

    pn = bitOrExpr();
    while (pn && tokenStream.matchToken(TOK_AND))
        pn = JSParseNode::newBinaryOrAppend(TOK_AND, JSOP_AND, pn, bitOrExpr(), tc);
    return pn;
}

JSParseNode *
Parser::bitOrExpr()
{
    JSParseNode *pn;

    pn = bitXorExpr();
    while (pn && tokenStream.matchToken(TOK_BITOR)) {
        pn = JSParseNode::newBinaryOrAppend(TOK_BITOR, JSOP_BITOR, pn, bitXorExpr(), tc);
    }
    return pn;
}

JSParseNode *
Parser::bitXorExpr()
{
    JSParseNode *pn;

    pn = bitAndExpr();
    while (pn && tokenStream.matchToken(TOK_BITXOR)) {
        pn = JSParseNode::newBinaryOrAppend(TOK_BITXOR, JSOP_BITXOR, pn, bitAndExpr(), tc);
    }
    return pn;
}

JSParseNode *
Parser::bitAndExpr()
{
    JSParseNode *pn;

    pn = eqExpr();
    while (pn && tokenStream.matchToken(TOK_BITAND))
        pn = JSParseNode::newBinaryOrAppend(TOK_BITAND, JSOP_BITAND, pn, eqExpr(), tc);
    return pn;
}

JSParseNode *
Parser::eqExpr()
{
    JSParseNode *pn;
    JSOp op;

    pn = relExpr();
    while (pn && tokenStream.matchToken(TOK_EQOP)) {
        op = tokenStream.currentToken().t_op;
        pn = JSParseNode::newBinaryOrAppend(TOK_EQOP, op, pn, relExpr(), tc);
    }
    return pn;
}

JSParseNode *
Parser::relExpr()
{
    JSParseNode *pn;
    TokenKind tt;
    JSOp op;
    uintN inForInitFlag = tc->flags & TCF_IN_FOR_INIT;

    /*
     * Uses of the in operator in shiftExprs are always unambiguous,
     * so unset the flag that prohibits recognizing it.
     */
    tc->flags &= ~TCF_IN_FOR_INIT;

    pn = shiftExpr();
    while (pn &&
           (tokenStream.matchToken(TOK_RELOP) ||
            /*
             * Recognize the 'in' token as an operator only if we're not
             * currently in the init expr of a for loop.
             */
            (inForInitFlag == 0 && tokenStream.matchToken(TOK_IN)) ||
            tokenStream.matchToken(TOK_INSTANCEOF))) {
        tt = tokenStream.currentToken().type;
        op = tokenStream.currentToken().t_op;
        pn = JSParseNode::newBinaryOrAppend(tt, op, pn, shiftExpr(), tc);
    }
    /* Restore previous state of inForInit flag. */
    tc->flags |= inForInitFlag;

    return pn;
}

JSParseNode *
Parser::shiftExpr()
{
    JSParseNode *pn;
    JSOp op;

    pn = addExpr();
    while (pn && tokenStream.matchToken(TOK_SHOP)) {
        op = tokenStream.currentToken().t_op;
        pn = JSParseNode::newBinaryOrAppend(TOK_SHOP, op, pn, addExpr(), tc);
    }
    return pn;
}

JSParseNode *
Parser::addExpr()
{
    JSParseNode *pn;
    TokenKind tt;
    JSOp op;

    pn = mulExpr();
    while (pn &&
           (tokenStream.matchToken(TOK_PLUS) ||
            tokenStream.matchToken(TOK_MINUS))) {
        tt = tokenStream.currentToken().type;
        op = (tt == TOK_PLUS) ? JSOP_ADD : JSOP_SUB;
        pn = JSParseNode::newBinaryOrAppend(tt, op, pn, mulExpr(), tc);
    }
    return pn;
}

JSParseNode *
Parser::mulExpr()
{
    JSParseNode *pn;
    TokenKind tt;
    JSOp op;

    pn = unaryExpr();
    while (pn &&
           (tokenStream.matchToken(TOK_STAR) ||
            tokenStream.matchToken(TOK_DIVOP))) {
        tt = tokenStream.currentToken().type;
        op = tokenStream.currentToken().t_op;
        pn = JSParseNode::newBinaryOrAppend(tt, op, pn, unaryExpr(), tc);
    }
    return pn;
}

static JSParseNode *
SetLvalKid(JSContext *cx, TokenStream *ts, JSTreeContext *tc,
           JSParseNode *pn, JSParseNode *kid, const char *name)
{
    if (kid->pn_type != TOK_NAME &&
        kid->pn_type != TOK_DOT &&
        (kid->pn_type != TOK_LP ||
         (kid->pn_op != JSOP_CALL && kid->pn_op != JSOP_EVAL && kid->pn_op != JSOP_APPLY)) &&
#if JS_HAS_XML_SUPPORT
        (kid->pn_type != TOK_UNARYOP || kid->pn_op != JSOP_XMLNAME) &&
#endif
        kid->pn_type != TOK_LB) {
        ReportCompileErrorNumber(cx, ts, NULL, JSREPORT_ERROR, JSMSG_BAD_OPERAND, name);
        return NULL;
    }
    if (!CheckStrictAssignment(cx, tc, kid))
        return NULL;
    pn->pn_kid = kid;
    return kid;
}

static const char incop_name_str[][10] = {"increment", "decrement"};

static JSBool
SetIncOpKid(JSContext *cx, TokenStream *ts, JSTreeContext *tc,
            JSParseNode *pn, JSParseNode *kid,
            TokenKind tt, JSBool preorder)
{
    JSOp op;

    kid = SetLvalKid(cx, ts, tc, pn, kid, incop_name_str[tt == TOK_DEC]);
    if (!kid)
        return JS_FALSE;
    switch (kid->pn_type) {
      case TOK_NAME:
        op = (tt == TOK_INC)
             ? (preorder ? JSOP_INCNAME : JSOP_NAMEINC)
             : (preorder ? JSOP_DECNAME : JSOP_NAMEDEC);
        NoteLValue(cx, kid, tc);
        break;

      case TOK_DOT:
        op = (tt == TOK_INC)
             ? (preorder ? JSOP_INCPROP : JSOP_PROPINC)
             : (preorder ? JSOP_DECPROP : JSOP_PROPDEC);
        break;

      case TOK_LP:
        if (!MakeSetCall(cx, kid, tc, JSMSG_BAD_INCOP_OPERAND))
            return JS_FALSE;
        /* FALL THROUGH */
#if JS_HAS_XML_SUPPORT
      case TOK_UNARYOP:
        if (kid->pn_op == JSOP_XMLNAME)
            kid->pn_op = JSOP_SETXMLNAME;
        /* FALL THROUGH */
#endif
      case TOK_LB:
        op = (tt == TOK_INC)
             ? (preorder ? JSOP_INCELEM : JSOP_ELEMINC)
             : (preorder ? JSOP_DECELEM : JSOP_ELEMDEC);
        break;

      default:
        JS_ASSERT(0);
        op = JSOP_NOP;
    }
    pn->pn_op = op;
    return JS_TRUE;
}

JSParseNode *
Parser::unaryExpr()
{
    JSParseNode *pn, *pn2;

    JS_CHECK_RECURSION(context, return NULL);

    TokenKind tt = tokenStream.getToken(TSF_OPERAND);
    switch (tt) {
      case TOK_UNARYOP:
      case TOK_PLUS:
      case TOK_MINUS:
        pn = UnaryNode::create(tc);
        if (!pn)
            return NULL;
        pn->pn_type = TOK_UNARYOP;      /* PLUS and MINUS are binary */
        pn->pn_op = tokenStream.currentToken().t_op;
        pn2 = unaryExpr();
        if (!pn2)
            return NULL;
        pn->pn_pos.end = pn2->pn_pos.end;
        pn->pn_kid = pn2;
        break;

      case TOK_INC:
      case TOK_DEC:
        pn = UnaryNode::create(tc);
        if (!pn)
            return NULL;
        pn2 = memberExpr(JS_TRUE);
        if (!pn2)
            return NULL;
        if (!SetIncOpKid(context, &tokenStream, tc, pn, pn2, tt, JS_TRUE))
            return NULL;
        pn->pn_pos.end = pn2->pn_pos.end;
        break;

      case TOK_DELETE:
      {
        pn = UnaryNode::create(tc);
        if (!pn)
            return NULL;
        pn2 = unaryExpr();
        if (!pn2)
            return NULL;
        pn->pn_pos.end = pn2->pn_pos.end;

        /*
         * Under ECMA3, deleting any unary expression is valid -- it simply
         * returns true. Here we fold constants before checking for a call
         * expression, in order to rule out delete of a generator expression.
         */
        if (!js_FoldConstants(context, pn2, tc))
            return NULL;
        switch (pn2->pn_type) {
          case TOK_LP:
            if (pn2->pn_op != JSOP_SETCALL &&
                !MakeSetCall(context, pn2, tc, JSMSG_BAD_DELETE_OPERAND)) {
                return NULL;
            }
            break;
          case TOK_NAME:
            if (!ReportStrictModeError(context, &tokenStream, tc, pn,
                                       JSMSG_DEPRECATED_DELETE_OPERAND))
                return NULL;
            pn2->pn_op = JSOP_DELNAME;
            if (pn2->pn_atom == context->runtime->atomState.argumentsAtom)
                tc->flags |= TCF_FUN_HEAVYWEIGHT;
            break;
          default:;
        }
        pn->pn_kid = pn2;
        break;
      }
      case TOK_ERROR:
        return NULL;

      default:
        tokenStream.ungetToken();
        pn = memberExpr(JS_TRUE);
        if (!pn)
            return NULL;

        /* Don't look across a newline boundary for a postfix incop. */
        if (tokenStream.onCurrentLine(pn->pn_pos)) {
            tt = tokenStream.peekTokenSameLine(TSF_OPERAND);
            if (tt == TOK_INC || tt == TOK_DEC) {
                (void) tokenStream.getToken();
                pn2 = UnaryNode::create(tc);
                if (!pn2)
                    return NULL;
                if (!SetIncOpKid(context, &tokenStream, tc, pn2, pn, tt, JS_FALSE))
                    return NULL;
                pn2->pn_pos.begin = pn->pn_pos.begin;
                pn = pn2;
            }
        }
        break;
    }
    return pn;
}

#if JS_HAS_GENERATORS

/*
 * A dedicated helper for transplanting the comprehension expression E in
 *
 *   [E for (V in I)]   // array comprehension
 *   (E for (V in I))   // generator expression
 *
 * from its initial location in the AST, on the left of the 'for', to its final
 * position on the right. To avoid a separate pass we do this by adjusting the
 * blockids and name binding links that were established when E was parsed.
 *
 * A generator expression desugars like so:
 *
 *   (E for (V in I)) => (function () { for (var V in I) yield E; })()
 *
 * so the transplanter must adjust static level as well as blockid. E's source
 * coordinates in root->pn_pos are critical to deciding which binding links to
 * preserve and which to cut.
 *
 * NB: This is not a general tree transplanter -- it knows in particular that
 * the one or more bindings induced by V have not yet been created.
 */
class CompExprTransplanter {
    JSParseNode     *root;
    JSTreeContext   *tc;
    bool            genexp;
    uintN           adjust;
    uintN           funcLevel;

  public:
    CompExprTransplanter(JSParseNode *pn, JSTreeContext *tc, bool ge, uintN adj)
      : root(pn), tc(tc), genexp(ge), adjust(adj), funcLevel(0)
    {
    }

    bool transplant(JSParseNode *pn);
};

/*
 * Any definitions nested within the comprehension expression of a generator
 * expression must move "down" one static level, which of course increases the
 * upvar-frame-skip count.
 */
static bool
BumpStaticLevel(JSParseNode *pn, JSTreeContext *tc)
{
    if (pn->pn_cookie != FREE_UPVAR_COOKIE) {
        uintN level = UPVAR_FRAME_SKIP(pn->pn_cookie) + 1;

        JS_ASSERT(level >= tc->staticLevel);
        if (level >= FREE_STATIC_LEVEL) {
            JS_ReportErrorNumber(tc->parser->context, js_GetErrorMessage, NULL,
                                 JSMSG_TOO_DEEP, js_function_str);
            return false;
        }

        pn->pn_cookie = MAKE_UPVAR_COOKIE(level, UPVAR_FRAME_SLOT(pn->pn_cookie));
    }
    return true;
}

static void
AdjustBlockId(JSParseNode *pn, uintN adjust, JSTreeContext *tc)
{
    JS_ASSERT(pn->pn_arity == PN_LIST || pn->pn_arity == PN_FUNC || pn->pn_arity == PN_NAME);
    pn->pn_blockid += adjust;
    if (pn->pn_blockid >= tc->blockidGen)
        tc->blockidGen = pn->pn_blockid + 1;
}

bool
CompExprTransplanter::transplant(JSParseNode *pn)
{
    if (!pn)
        return true;

    switch (pn->pn_arity) {
      case PN_LIST:
        for (JSParseNode *pn2 = pn->pn_head; pn2; pn2 = pn2->pn_next)
            transplant(pn2);
        if (pn->pn_pos >= root->pn_pos)
            AdjustBlockId(pn, adjust, tc);
        break;

      case PN_TERNARY:
        transplant(pn->pn_kid1);
        transplant(pn->pn_kid2);
        transplant(pn->pn_kid3);
        break;

      case PN_BINARY:
        transplant(pn->pn_left);

        /* Binary TOK_COLON nodes can have left == right. See bug 492714. */
        if (pn->pn_right != pn->pn_left)
            transplant(pn->pn_right);
        break;

      case PN_UNARY:
        transplant(pn->pn_kid);
        break;

      case PN_FUNC:
      {
        /*
         * Only the first level of transplant recursion through functions needs
         * to reparent the funbox, since all descendant functions are correctly
         * linked under the top-most funbox. But every visit to this case needs
         * to update funbox->level.
         *
         * Recall that funbox->level is the static level of the code containing
         * the definition or expression of the function and not the static level
         * of the function's body.
         */
        JSFunctionBox *funbox = pn->pn_funbox;

        funbox->level = tc->staticLevel + funcLevel;
        if (++funcLevel == 1 && genexp) {
            JSFunctionBox *parent = tc->funbox;

            JSFunctionBox **funboxp = &tc->parent->functionList;
            while (*funboxp != funbox)
                funboxp = &(*funboxp)->siblings;
            *funboxp = funbox->siblings;

            funbox->parent = parent;
            funbox->siblings = parent->kids;
            parent->kids = funbox;
            funbox->level = tc->staticLevel;
        }
        /* FALL THROUGH */
      }

      case PN_NAME:
        transplant(pn->maybeExpr());
        if (pn->pn_arity == PN_FUNC)
            --funcLevel;

        if (pn->pn_defn) {
            if (genexp && !BumpStaticLevel(pn, tc))
                return false;
        } else if (pn->pn_used) {
            JS_ASSERT(pn->pn_op != JSOP_NOP);
            JS_ASSERT(pn->pn_cookie == FREE_UPVAR_COOKIE);

            JSDefinition *dn = pn->pn_lexdef;
            JS_ASSERT(dn->pn_defn);

            /*
             * Adjust the definition's block id only if it is a placeholder not
             * to the left of the root node, and if pn is the last use visited
             * in the comprehension expression (to avoid adjusting the blockid
             * multiple times).
             *
             * Non-placeholder definitions within the comprehension expression
             * will be visited further below.
             */
            if (dn->isPlaceholder() && dn->pn_pos >= root->pn_pos && dn->dn_uses == pn) {
                if (genexp && !BumpStaticLevel(dn, tc))
                    return false;
                AdjustBlockId(dn, adjust, tc);
            }

            JSAtom *atom = pn->pn_atom;
#ifdef DEBUG
            JSStmtInfo *stmt = js_LexicalLookup(tc, atom, NULL);
            JS_ASSERT(!stmt || stmt != tc->topStmt);
#endif
            if (genexp && PN_OP(dn) != JSOP_CALLEE) {
                JS_ASSERT(!tc->decls.lookup(atom));

                if (dn->pn_pos < root->pn_pos || dn->isPlaceholder()) {
                    JSAtomListElement *ale = tc->lexdeps.add(tc->parser, dn->pn_atom);
                    if (!ale)
                        return false;

                    if (dn->pn_pos >= root->pn_pos) {
                        tc->parent->lexdeps.remove(tc->parser, atom);
                    } else {
                        JSDefinition *dn2 = (JSDefinition *)NameNode::create(dn->pn_atom, tc);
                        if (!dn2)
                            return false;

                        dn2->pn_type = dn->pn_type;
                        dn2->pn_pos = root->pn_pos;
                        dn2->pn_defn = true;
                        dn2->pn_dflags |= PND_PLACEHOLDER;

                        JSParseNode **pnup = &dn->dn_uses;
                        JSParseNode *pnu;
                        while ((pnu = *pnup) != NULL && pnu->pn_pos >= root->pn_pos) {
                            pnu->pn_lexdef = dn2;
                            dn2->pn_dflags |= pnu->pn_dflags & PND_USE2DEF_FLAGS;
                            pnup = &pnu->pn_link;
                        }
                        dn2->dn_uses = dn->dn_uses;
                        dn->dn_uses = *pnup;
                        *pnup = NULL;

                        dn = dn2;
                    }

                    ALE_SET_DEFN(ale, dn);
                }
            }
        }

        if (pn->pn_pos >= root->pn_pos)
            AdjustBlockId(pn, adjust, tc);
        break;

      case PN_NAMESET:
        transplant(pn->pn_tree);
        break;
    }
    return true;
}

/*
 * Starting from a |for| keyword after the first array initialiser element or
 * an expression in an open parenthesis, parse the tail of the comprehension
 * or generator expression signified by this |for| keyword in context.
 *
 * Return null on failure, else return the top-most parse node for the array
 * comprehension or generator expression, with a unary node as the body of the
 * (possibly nested) for-loop, initialized by |type, op, kid|.
 */
JSParseNode *
Parser::comprehensionTail(JSParseNode *kid, uintN blockid,
                          TokenKind type, JSOp op)
{
    uintN adjust;
    JSParseNode *pn, *pn2, *pn3, **pnp;
    JSStmtInfo stmtInfo;
    BindData data;
    TokenKind tt;
    JSAtom *atom;

    JS_ASSERT(tokenStream.currentToken().type == TOK_FOR);

    if (type == TOK_SEMI) {
        /*
         * Generator expression desugars to an immediately applied lambda that
         * yields the next value from a for-in loop (possibly nested, and with
         * optional if guard). Make pn be the TOK_LC body node.
         */
        pn = PushLexicalScope(context, &tokenStream, tc, &stmtInfo);
        if (!pn)
            return NULL;
        adjust = pn->pn_blockid - blockid;
    } else {
        JS_ASSERT(type == TOK_ARRAYPUSH);

        /*
         * Make a parse-node and literal object representing the block scope of
         * this array comprehension. Our caller in primaryExpr, the TOK_LB case
         * aka the array initialiser case, has passed the blockid to claim for
         * the comprehension's block scope. We allocate that id or one above it
         * here, by calling js_PushLexicalScope.
         *
         * In the case of a comprehension expression that has nested blocks
         * (e.g., let expressions), we will allocate a higher blockid but then
         * slide all blocks "to the right" to make room for the comprehension's
         * block scope.
         */
        adjust = tc->blockid();
        pn = PushLexicalScope(context, &tokenStream, tc, &stmtInfo);
        if (!pn)
            return NULL;

        JS_ASSERT(blockid <= pn->pn_blockid);
        JS_ASSERT(blockid < tc->blockidGen);
        JS_ASSERT(tc->bodyid < blockid);
        pn->pn_blockid = stmtInfo.blockid = blockid;
        JS_ASSERT(adjust < blockid);
        adjust = blockid - adjust;
    }

    pnp = &pn->pn_expr;

    CompExprTransplanter transplanter(kid, tc, type == TOK_SEMI, adjust);
    transplanter.transplant(kid);

    data.pn = NULL;
    data.op = JSOP_NOP;
    data.binder = BindLet;
    data.let.overflow = JSMSG_ARRAY_INIT_TOO_BIG;

    do {
        /*
         * FOR node is binary, left is loop control and right is body.  Use
         * index to count each block-local let-variable on the left-hand side
         * of the IN.
         */
        pn2 = BinaryNode::create(tc);
        if (!pn2)
            return NULL;

        pn2->pn_op = JSOP_ITER;
        pn2->pn_iflags = JSITER_ENUMERATE;
        if (tokenStream.matchToken(TOK_NAME)) {
            if (tokenStream.currentToken().t_atom == context->runtime->atomState.eachAtom)
                pn2->pn_iflags |= JSITER_FOREACH;
            else
                tokenStream.ungetToken();
        }
        MUST_MATCH_TOKEN(TOK_LP, JSMSG_PAREN_AFTER_FOR);

        atom = NULL;
        tt = tokenStream.getToken();
        switch (tt) {
#if JS_HAS_DESTRUCTURING
          case TOK_LB:
          case TOK_LC:
            tc->flags |= TCF_DECL_DESTRUCTURING;
            pn3 = primaryExpr(tt, JS_FALSE);
            tc->flags &= ~TCF_DECL_DESTRUCTURING;
            if (!pn3)
                return NULL;
            break;
#endif

          case TOK_NAME:
            atom = tokenStream.currentToken().t_atom;

            /*
             * Create a name node with pn_op JSOP_NAME.  We can't set pn_op to
             * JSOP_GETLOCAL here, because we don't yet know the block's depth
             * in the operand stack frame.  The code generator computes that,
             * and it tries to bind all names to slots, so we must let it do
             * the deed.
             */
            pn3 = NewBindingNode(atom, tc, true);
            if (!pn3)
                return NULL;
            break;

          default:
            ReportCompileErrorNumber(context, &tokenStream, NULL, JSREPORT_ERROR,
                                     JSMSG_NO_VARIABLE_NAME);

          case TOK_ERROR:
            return NULL;
        }

        MUST_MATCH_TOKEN(TOK_IN, JSMSG_IN_AFTER_FOR_NAME);
        JSParseNode *pn4 = expr();
        if (!pn4)
            return NULL;
        MUST_MATCH_TOKEN(TOK_RP, JSMSG_PAREN_AFTER_FOR_CTRL);

        switch (tt) {
#if JS_HAS_DESTRUCTURING
          case TOK_LB:
          case TOK_LC:
            if (!CheckDestructuring(context, &data, pn3, NULL, tc))
                return NULL;

            if (JSVERSION_NUMBER(context) == JSVERSION_1_7) {
                /* Destructuring requires [key, value] enumeration in JS1.7. */
                if (pn3->pn_type != TOK_RB || pn3->pn_count != 2) {
                    ReportCompileErrorNumber(context, &tokenStream, NULL, JSREPORT_ERROR,
                                             JSMSG_BAD_FOR_LEFTSIDE);
                    return NULL;
                }

                JS_ASSERT(pn2->pn_op == JSOP_ITER);
                JS_ASSERT(pn2->pn_iflags & JSITER_ENUMERATE);
                if (!(pn2->pn_iflags & JSITER_FOREACH))
                    pn2->pn_iflags |= JSITER_FOREACH | JSITER_KEYVALUE;
            }
            break;
#endif

          case TOK_NAME:
            data.pn = pn3;
            if (!data.binder(context, &data, atom, tc))
                return NULL;
            break;

          default:;
        }

        pn2->pn_left = JSParseNode::newBinaryOrAppend(TOK_IN, JSOP_NOP, pn3, pn4, tc);
        if (!pn2->pn_left)
            return NULL;
        *pnp = pn2;
        pnp = &pn2->pn_right;
    } while (tokenStream.matchToken(TOK_FOR));

    if (tokenStream.matchToken(TOK_IF)) {
        pn2 = TernaryNode::create(tc);
        if (!pn2)
            return NULL;
        pn2->pn_kid1 = condition();
        if (!pn2->pn_kid1)
            return NULL;
        *pnp = pn2;
        pnp = &pn2->pn_kid2;
    }

    pn2 = UnaryNode::create(tc);
    if (!pn2)
        return NULL;
    pn2->pn_type = type;
    pn2->pn_op = op;
    pn2->pn_kid = kid;
    *pnp = pn2;

    PopStatement(tc);
    return pn;
}

#if JS_HAS_GENERATOR_EXPRS

/*
 * Starting from a |for| keyword after an expression, parse the comprehension
 * tail completing this generator expression. Wrap the expression at kid in a
 * generator function that is immediately called to evaluate to the generator
 * iterator that is the value of this generator expression.
 *
 * Callers pass a blank unary node via pn, which generatorExpr fills in as the
 * yield expression, which ComprehensionTail in turn wraps in a TOK_SEMI-type
 * expression-statement node that constitutes the body of the |for| loop(s) in
 * the generator function.
 *
 * Note how unlike Python, we do not evaluate the expression to the right of
 * the first |in| in the chain of |for| heads. Instead, a generator expression
 * is merely sugar for a generator function expression and its application.
 */
JSParseNode *
Parser::generatorExpr(JSParseNode *pn, JSParseNode *kid)
{
    /* Initialize pn, connecting it to kid. */
    JS_ASSERT(pn->pn_arity == PN_UNARY);
    pn->pn_type = TOK_YIELD;
    pn->pn_op = JSOP_YIELD;
    pn->pn_parens = true;
    pn->pn_pos = kid->pn_pos;
    pn->pn_kid = kid;
    pn->pn_hidden = true;

    /* Make a new node for the desugared generator function. */
    JSParseNode *genfn = FunctionNode::create(tc);
    if (!genfn)
        return NULL;
    genfn->pn_type = TOK_FUNCTION;
    genfn->pn_op = JSOP_LAMBDA;
    JS_ASSERT(!genfn->pn_body);
    genfn->pn_dflags = PND_FUNARG;

    {
        JSTreeContext *outertc = tc;
        JSTreeContext gentc(tc->parser);

        JSFunctionBox *funbox = EnterFunction(genfn, &gentc);
        if (!funbox)
            return NULL;

        /*
         * We have to dance around a bit to propagate sharp variables from
         * outertc to gentc before setting TCF_HAS_SHARPS implicitly by
         * propagating all of outertc's TCF_FUN_FLAGS flags. As below, we have
         * to be conservative by leaving TCF_HAS_SHARPS set in outertc if we
         * do propagate to gentc.
         */
        if (outertc->flags & TCF_HAS_SHARPS) {
            gentc.flags |= TCF_IN_FUNCTION;
            if (!gentc.ensureSharpSlots())
                return NULL;
        }

        /*
         * We assume conservatively that any deoptimization flag in tc->flags
         * besides TCF_FUN_PARAM_ARGUMENTS can come from the kid. So we
         * propagate these flags into genfn. For code simplicity we also do
         * not detect if the flags were only set in the kid and could be
         * removed from tc->flags.
         */
        gentc.flags |= TCF_FUN_IS_GENERATOR | TCF_GENEXP_LAMBDA |
                       (tc->flags & (TCF_FUN_FLAGS & ~TCF_FUN_PARAM_ARGUMENTS));
        funbox->tcflags |= gentc.flags;
        genfn->pn_funbox = funbox;
        genfn->pn_blockid = gentc.bodyid;

        JSParseNode *body = comprehensionTail(pn, outertc->blockid());
        if (!body)
            return NULL;
        JS_ASSERT(!genfn->pn_body);
        genfn->pn_body = body;
        genfn->pn_pos.begin = body->pn_pos.begin = kid->pn_pos.begin;
        genfn->pn_pos.end = body->pn_pos.end = tokenStream.currentToken().pos.end;

        if (!LeaveFunction(genfn, &gentc))
            return NULL;
    }

    /*
     * Our result is a call expression that invokes the anonymous generator
     * function object.
     */
    JSParseNode *result = ListNode::create(tc);
    if (!result)
        return NULL;
    result->pn_type = TOK_LP;
    result->pn_op = JSOP_CALL;
    result->pn_pos.begin = genfn->pn_pos.begin;
    result->initList(genfn);
    return result;
}

static const char js_generator_str[] = "generator";

#endif /* JS_HAS_GENERATOR_EXPRS */
#endif /* JS_HAS_GENERATORS */

JSBool
Parser::argumentList(JSParseNode *listNode)
{
    if (tokenStream.matchToken(TOK_RP, TSF_OPERAND))
        return JS_TRUE;

    do {
        JSParseNode *argNode = assignExpr();
        if (!argNode)
            return JS_FALSE;
#if JS_HAS_GENERATORS
        if (argNode->pn_type == TOK_YIELD &&
            !argNode->pn_parens &&
            tokenStream.peekToken() == TOK_COMMA) {
            ReportCompileErrorNumber(context, &tokenStream, argNode, JSREPORT_ERROR,
                                     JSMSG_BAD_GENERATOR_SYNTAX,
                                     js_yield_str);
            return JS_FALSE;
        }
#endif
#if JS_HAS_GENERATOR_EXPRS
        if (tokenStream.matchToken(TOK_FOR)) {
            JSParseNode *pn = UnaryNode::create(tc);
            if (!pn)
                return JS_FALSE;
            argNode = generatorExpr(pn, argNode);
            if (!argNode)
                return JS_FALSE;
            if (listNode->pn_count > 1 ||
                tokenStream.peekToken() == TOK_COMMA) {
                ReportCompileErrorNumber(context, &tokenStream, argNode, JSREPORT_ERROR,
                                         JSMSG_BAD_GENERATOR_SYNTAX,
                                         js_generator_str);
                return JS_FALSE;
            }
        }
#endif
        listNode->append(argNode);
    } while (tokenStream.matchToken(TOK_COMMA));

    if (tokenStream.getToken() != TOK_RP) {
        ReportCompileErrorNumber(context, &tokenStream, NULL, JSREPORT_ERROR,
                                 JSMSG_PAREN_AFTER_ARGS);
        return JS_FALSE;
    }
    return JS_TRUE;
}

/* Check for an immediately-applied (new'ed) lambda and clear PND_FUNARG. */
static JSParseNode *
CheckForImmediatelyAppliedLambda(JSParseNode *pn)
{
    if (pn->pn_type == TOK_FUNCTION) {
        JS_ASSERT(pn->pn_arity == PN_FUNC);

        JSFunctionBox *funbox = pn->pn_funbox;
        JS_ASSERT(((JSFunction *) funbox->object)->flags & JSFUN_LAMBDA);
        if (!(funbox->tcflags & (TCF_FUN_USES_ARGUMENTS | TCF_FUN_USES_OWN_NAME)))
            pn->pn_dflags &= ~PND_FUNARG;
    }
    return pn;
}

JSParseNode *
Parser::memberExpr(JSBool allowCallSyntax)
{
    JSParseNode *pn, *pn2, *pn3;

    JS_CHECK_RECURSION(context, return NULL);

    /* Check for new expression first. */
    TokenKind tt = tokenStream.getToken(TSF_OPERAND);
    if (tt == TOK_NEW) {
        pn = ListNode::create(tc);
        if (!pn)
            return NULL;
        pn2 = memberExpr(JS_FALSE);
        if (!pn2)
            return NULL;
        pn2 = CheckForImmediatelyAppliedLambda(pn2);
        pn->pn_op = JSOP_NEW;
        pn->initList(pn2);
        pn->pn_pos.begin = pn2->pn_pos.begin;

        if (tokenStream.matchToken(TOK_LP) && !argumentList(pn))
            return NULL;
        if (pn->pn_count > ARGC_LIMIT) {
            JS_ReportErrorNumber(context, js_GetErrorMessage, NULL,
                                 JSMSG_TOO_MANY_CON_ARGS);
            return NULL;
        }
        pn->pn_pos.end = pn->last()->pn_pos.end;
    } else {
        pn = primaryExpr(tt, JS_FALSE);
        if (!pn)
            return NULL;

        if (pn->pn_type == TOK_ANYNAME ||
            pn->pn_type == TOK_AT ||
            pn->pn_type == TOK_DBLCOLON) {
            pn2 = NewOrRecycledNode(tc);
            if (!pn2)
                return NULL;
            pn2->pn_type = TOK_UNARYOP;
            pn2->pn_pos = pn->pn_pos;
            pn2->pn_op = JSOP_XMLNAME;
            pn2->pn_arity = PN_UNARY;
            pn2->pn_parens = false;
            pn2->pn_kid = pn;
            pn = pn2;
        }
    }

    while ((tt = tokenStream.getToken()) > TOK_EOF) {
        if (tt == TOK_DOT) {
            pn2 = NameNode::create(NULL, tc);
            if (!pn2)
                return NULL;
#if JS_HAS_XML_SUPPORT
            tt = tokenStream.getToken(TSF_OPERAND | TSF_KEYWORD_IS_NAME);
            pn3 = primaryExpr(tt, JS_TRUE);
            if (!pn3)
                return NULL;

            /* Check both tt and pn_type, to distinguish |x.(y)| and |x.y::z| from |x.y|. */
            if (tt == TOK_NAME && pn3->pn_type == TOK_NAME) {
                pn2->pn_op = JSOP_GETPROP;
                pn2->pn_expr = pn;
                pn2->pn_atom = pn3->pn_atom;
                RecycleTree(pn3, tc);
            } else {
                if (tt == TOK_LP) {
                    pn2->pn_type = TOK_FILTER;
                    pn2->pn_op = JSOP_FILTER;

                    /* A filtering predicate is like a with statement. */
                    tc->flags |= TCF_FUN_HEAVYWEIGHT;
                } else if (TokenKindIsXML(PN_TYPE(pn3))) {
                    pn2->pn_type = TOK_LB;
                    pn2->pn_op = JSOP_GETELEM;
                } else {
                    ReportCompileErrorNumber(context, &tokenStream, NULL, JSREPORT_ERROR,
                                             JSMSG_NAME_AFTER_DOT);
                    return NULL;
                }
                pn2->pn_arity = PN_BINARY;
                pn2->pn_left = pn;
                pn2->pn_right = pn3;
            }
#else
            MUST_MATCH_TOKEN_WITH_FLAGS(TOK_NAME, JSMSG_NAME_AFTER_DOT, TSF_KEYWORD_IS_NAME);
            pn2->pn_op = JSOP_GETPROP;
            pn2->pn_expr = pn;
            pn2->pn_atom = tokenStream.currentToken().t_atom;
#endif
            pn2->pn_pos.begin = pn->pn_pos.begin;
            pn2->pn_pos.end = tokenStream.currentToken().pos.end;
#if JS_HAS_XML_SUPPORT
        } else if (tt == TOK_DBLDOT) {
            pn2 = BinaryNode::create(tc);
            if (!pn2)
                return NULL;
            tt = tokenStream.getToken(TSF_OPERAND | TSF_KEYWORD_IS_NAME);
            pn3 = primaryExpr(tt, JS_TRUE);
            if (!pn3)
                return NULL;
            tt = PN_TYPE(pn3);
            if (tt == TOK_NAME && !pn3->pn_parens) {
                pn3->pn_type = TOK_STRING;
                pn3->pn_arity = PN_NULLARY;
                pn3->pn_op = JSOP_QNAMEPART;
            } else if (!TokenKindIsXML(tt)) {
                ReportCompileErrorNumber(context, &tokenStream, NULL, JSREPORT_ERROR,
                                         JSMSG_NAME_AFTER_DOT);
                return NULL;
            }
            pn2->pn_op = JSOP_DESCENDANTS;
            pn2->pn_left = pn;
            pn2->pn_right = pn3;
            pn2->pn_pos.begin = pn->pn_pos.begin;
            pn2->pn_pos.end = tokenStream.currentToken().pos.end;
#endif
        } else if (tt == TOK_LB) {
            pn2 = BinaryNode::create(tc);
            if (!pn2)
                return NULL;
            pn3 = expr();
            if (!pn3)
                return NULL;

            MUST_MATCH_TOKEN(TOK_RB, JSMSG_BRACKET_IN_INDEX);
            pn2->pn_pos.begin = pn->pn_pos.begin;
            pn2->pn_pos.end = tokenStream.currentToken().pos.end;

            /*
             * Optimize o['p'] to o.p by rewriting pn2, but avoid rewriting
             * o['0'] to use JSOP_GETPROP, to keep fast indexing disjoint in
             * the interpreter from fast property access. However, if the
             * bracketed string is a uint32, we rewrite pn3 to be a number
             * instead of a string.
             */
            do {
                if (pn3->pn_type == TOK_STRING) {
                    jsuint index;

                    if (!js_IdIsIndex(ATOM_TO_JSID(pn3->pn_atom), &index)) {
                        pn2->pn_type = TOK_DOT;
                        pn2->pn_op = JSOP_GETPROP;
                        pn2->pn_arity = PN_NAME;
                        pn2->pn_expr = pn;
                        pn2->pn_atom = pn3->pn_atom;
                        break;
                    }
                    pn3->pn_type = TOK_NUMBER;
                    pn3->pn_op = JSOP_DOUBLE;
                    pn3->pn_dval = index;
                }
                pn2->pn_op = JSOP_GETELEM;
                pn2->pn_left = pn;
                pn2->pn_right = pn3;
            } while (0);
        } else if (allowCallSyntax && tt == TOK_LP) {
            pn2 = ListNode::create(tc);
            if (!pn2)
                return NULL;
            pn2->pn_op = JSOP_CALL;

            pn = CheckForImmediatelyAppliedLambda(pn);
            if (pn->pn_op == JSOP_NAME) {
                if (pn->pn_atom == context->runtime->atomState.evalAtom) {
                    /* Select JSOP_EVAL and flag tc as heavyweight. */
                    pn2->pn_op = JSOP_EVAL;
                    tc->flags |= TCF_FUN_HEAVYWEIGHT;
                }
            } else if (pn->pn_op == JSOP_GETPROP) {
                if (pn->pn_atom == context->runtime->atomState.applyAtom ||
                    pn->pn_atom == context->runtime->atomState.callAtom) {
                    /* Select JSOP_APPLY given foo.apply(...). */
                    pn2->pn_op = JSOP_APPLY;
                }
            }

            pn2->initList(pn);
            pn2->pn_pos.begin = pn->pn_pos.begin;

            if (!argumentList(pn2))
                return NULL;
            if (pn2->pn_count > ARGC_LIMIT) {
                JS_ReportErrorNumber(context, js_GetErrorMessage, NULL,
                                     JSMSG_TOO_MANY_FUN_ARGS);
                return NULL;
            }
            pn2->pn_pos.end = tokenStream.currentToken().pos.end;
        } else {
            tokenStream.ungetToken();
            return pn;
        }

        pn = pn2;
    }
    if (tt == TOK_ERROR)
        return NULL;
    return pn;
}

JSParseNode *
Parser::bracketedExpr()
{
    uintN oldflags;
    JSParseNode *pn;

    /*
     * Always accept the 'in' operator in a parenthesized expression,
     * where it's unambiguous, even if we might be parsing the init of a
     * for statement.
     */
    oldflags = tc->flags;
    tc->flags &= ~TCF_IN_FOR_INIT;
    pn = expr();
    tc->flags = oldflags | (tc->flags & TCF_FUN_FLAGS);
    return pn;
}

#if JS_HAS_XML_SUPPORT

JSParseNode *
Parser::endBracketedExpr()
{
    JSParseNode *pn;

    pn = bracketedExpr();
    if (!pn)
        return NULL;

    MUST_MATCH_TOKEN(TOK_RB, JSMSG_BRACKET_AFTER_ATTR_EXPR);
    return pn;
}

/*
 * From the ECMA-357 grammar in 11.1.1 and 11.1.2:
 *
 *      AttributeIdentifier:
 *              @ PropertySelector
 *              @ QualifiedIdentifier
 *              @ [ Expression ]
 *
 *      PropertySelector:
 *              Identifier
 *              *
 *
 *      QualifiedIdentifier:
 *              PropertySelector :: PropertySelector
 *              PropertySelector :: [ Expression ]
 *
 * We adapt AttributeIdentifier and QualifiedIdentier to be LL(1), like so:
 *
 *      AttributeIdentifier:
 *              @ QualifiedIdentifier
 *              @ [ Expression ]
 *
 *      PropertySelector:
 *              Identifier
 *              *
 *
 *      QualifiedIdentifier:
 *              PropertySelector :: PropertySelector
 *              PropertySelector :: [ Expression ]
 *              PropertySelector
 *
 * As PrimaryExpression: Identifier is in ECMA-262 and we want the semantics
 * for that rule to result in a name node, but ECMA-357 extends the grammar
 * to include PrimaryExpression: QualifiedIdentifier, we must factor further:
 *
 *      QualifiedIdentifier:
 *              PropertySelector QualifiedSuffix
 *
 *      QualifiedSuffix:
 *              :: PropertySelector
 *              :: [ Expression ]
 *              /nothing/
 *
 * And use this production instead of PrimaryExpression: QualifiedIdentifier:
 *
 *      PrimaryExpression:
 *              Identifier QualifiedSuffix
 *
 * We hoist the :: match into callers of QualifiedSuffix, in order to tweak
 * PropertySelector vs. Identifier pn_arity, pn_op, and other members.
 */
JSParseNode *
Parser::propertySelector()
{
    JSParseNode *pn;

    pn = NullaryNode::create(tc);
    if (!pn)
        return NULL;
    if (pn->pn_type == TOK_STAR) {
        pn->pn_type = TOK_ANYNAME;
        pn->pn_op = JSOP_ANYNAME;
        pn->pn_atom = context->runtime->atomState.starAtom;
    } else {
        JS_ASSERT(pn->pn_type == TOK_NAME);
        pn->pn_op = JSOP_QNAMEPART;
        pn->pn_arity = PN_NAME;
        pn->pn_atom = tokenStream.currentToken().t_atom;
        pn->pn_cookie = FREE_UPVAR_COOKIE;
    }
    return pn;
}

JSParseNode *
Parser::qualifiedSuffix(JSParseNode *pn)
{
    JSParseNode *pn2, *pn3;
    TokenKind tt;

    JS_ASSERT(tokenStream.currentToken().type == TOK_DBLCOLON);
    pn2 = NameNode::create(NULL, tc);
    if (!pn2)
        return NULL;

    /* Left operand of :: must be evaluated if it is an identifier. */
    if (pn->pn_op == JSOP_QNAMEPART)
        pn->pn_op = JSOP_NAME;

    tt = tokenStream.getToken(TSF_KEYWORD_IS_NAME);
    if (tt == TOK_STAR || tt == TOK_NAME) {
        /* Inline and specialize propertySelector for JSOP_QNAMECONST. */
        pn2->pn_op = JSOP_QNAMECONST;
        pn2->pn_pos.begin = pn->pn_pos.begin;
        pn2->pn_atom = (tt == TOK_STAR)
                       ? context->runtime->atomState.starAtom
                       : tokenStream.currentToken().t_atom;
        pn2->pn_expr = pn;
        pn2->pn_cookie = FREE_UPVAR_COOKIE;
        return pn2;
    }

    if (tt != TOK_LB) {
        ReportCompileErrorNumber(context, &tokenStream, NULL, JSREPORT_ERROR,
                                 JSMSG_SYNTAX_ERROR);
        return NULL;
    }
    pn3 = endBracketedExpr();
    if (!pn3)
        return NULL;

    pn2->pn_op = JSOP_QNAME;
    pn2->pn_arity = PN_BINARY;
    pn2->pn_pos.begin = pn->pn_pos.begin;
    pn2->pn_pos.end = pn3->pn_pos.end;
    pn2->pn_left = pn;
    pn2->pn_right = pn3;
    return pn2;
}

JSParseNode *
Parser::qualifiedIdentifier()
{
    JSParseNode *pn;

    pn = propertySelector();
    if (!pn)
        return NULL;
    if (tokenStream.matchToken(TOK_DBLCOLON)) {
        /* Hack for bug 496316. Slowing down E4X won't make it go away, alas. */
        tc->flags |= TCF_FUN_HEAVYWEIGHT;
        pn = qualifiedSuffix(pn);
    }
    return pn;
}

JSParseNode *
Parser::attributeIdentifier()
{
    JSParseNode *pn, *pn2;
    TokenKind tt;

    JS_ASSERT(tokenStream.currentToken().type == TOK_AT);
    pn = UnaryNode::create(tc);
    if (!pn)
        return NULL;
    pn->pn_op = JSOP_TOATTRNAME;
    tt = tokenStream.getToken(TSF_KEYWORD_IS_NAME);
    if (tt == TOK_STAR || tt == TOK_NAME) {
        pn2 = qualifiedIdentifier();
    } else if (tt == TOK_LB) {
        pn2 = endBracketedExpr();
    } else {
        ReportCompileErrorNumber(context, &tokenStream, NULL, JSREPORT_ERROR,
                                 JSMSG_SYNTAX_ERROR);
        return NULL;
    }
    if (!pn2)
        return NULL;
    pn->pn_kid = pn2;
    return pn;
}

/*
 * Make a TOK_LC unary node whose pn_kid is an expression.
 */
JSParseNode *
Parser::xmlExpr(JSBool inTag)
{
    JSParseNode *pn, *pn2;

    JS_ASSERT(tokenStream.currentToken().type == TOK_LC);
    pn = UnaryNode::create(tc);
    if (!pn)
        return NULL;

    /*
     * Turn off XML tag mode. We save the old value of the flag because it may
     * already be off: XMLExpr is called both from within a tag, and from
     * within text contained in an element, but outside of any start, end, or
     * point tag.
     */
    bool oldflag = tokenStream.isXMLTagMode();
    tokenStream.setXMLTagMode(false);
    pn2 = expr();
    if (!pn2)
        return NULL;

    MUST_MATCH_TOKEN(TOK_RC, JSMSG_CURLY_IN_XML_EXPR);
    tokenStream.setXMLTagMode(oldflag);
    pn->pn_kid = pn2;
    pn->pn_op = inTag ? JSOP_XMLTAGEXPR : JSOP_XMLELTEXPR;
    return pn;
}

/*
 * Make a terminal node for one of TOK_XMLNAME, TOK_XMLATTR, TOK_XMLSPACE,
 * TOK_XMLTEXT, TOK_XMLCDATA, TOK_XMLCOMMENT, or TOK_XMLPI.  When converting
 * parse tree to XML, we preserve a TOK_XMLSPACE node only if it's the sole
 * child of a container tag.
 */
JSParseNode *
Parser::xmlAtomNode()
{
    JSParseNode *pn = NullaryNode::create(tc);
    if (!pn)
        return NULL;
    const Token &tok = tokenStream.currentToken();
    pn->pn_op = tok.t_op;
    pn->pn_atom = tok.t_atom;
    if (tok.type == TOK_XMLPI)
        pn->pn_atom2 = tok.t_atom2;
    return pn;
}

/*
 * Parse the productions:
 *
 *      XMLNameExpr:
 *              XMLName XMLNameExpr?
 *              { Expr } XMLNameExpr?
 *
 * Return a PN_LIST, PN_UNARY, or PN_NULLARY according as XMLNameExpr produces
 * a list of names and/or expressions, a single expression, or a single name.
 * If PN_LIST or PN_NULLARY, pn_type will be TOK_XMLNAME; if PN_UNARY, pn_type
 * will be TOK_LC.
 */
JSParseNode *
Parser::xmlNameExpr()
{
    JSParseNode *pn, *pn2, *list;
    TokenKind tt;

    pn = list = NULL;
    do {
        tt = tokenStream.currentToken().type;
        if (tt == TOK_LC) {
            pn2 = xmlExpr(JS_TRUE);
            if (!pn2)
                return NULL;
        } else {
            JS_ASSERT(tt == TOK_XMLNAME);
            pn2 = xmlAtomNode();
            if (!pn2)
                return NULL;
        }

        if (!pn) {
            pn = pn2;
        } else {
            if (!list) {
                list = ListNode::create(tc);
                if (!list)
                    return NULL;
                list->pn_type = TOK_XMLNAME;
                list->pn_pos.begin = pn->pn_pos.begin;
                list->initList(pn);
                list->pn_xflags = PNX_CANTFOLD;
                pn = list;
            }
            pn->pn_pos.end = pn2->pn_pos.end;
            pn->append(pn2);
        }
    } while ((tt = tokenStream.getToken()) == TOK_XMLNAME || tt == TOK_LC);

    tokenStream.ungetToken();
    return pn;
}

/*
 * Macro to test whether an XMLNameExpr or XMLTagContent node can be folded
 * at compile time into a JSXML tree.
 */
#define XML_FOLDABLE(pn)        ((pn)->pn_arity == PN_LIST                    \
                                 ? ((pn)->pn_xflags & PNX_CANTFOLD) == 0      \
                                 : (pn)->pn_type != TOK_LC)

/*
 * Parse the productions:
 *
 *      XMLTagContent:
 *              XMLNameExpr
 *              XMLTagContent S XMLNameExpr S? = S? XMLAttr
 *              XMLTagContent S XMLNameExpr S? = S? { Expr }
 *
 * Return a PN_LIST, PN_UNARY, or PN_NULLARY according to how XMLTagContent
 * produces a list of name and attribute values and/or braced expressions, a
 * single expression, or a single name.
 *
 * If PN_LIST or PN_NULLARY, pn_type will be TOK_XMLNAME for the case where
 * XMLTagContent: XMLNameExpr.  If pn_type is not TOK_XMLNAME but pn_arity is
 * PN_LIST, pn_type will be tagtype.  If PN_UNARY, pn_type will be TOK_LC and
 * we parsed exactly one expression.
 */
JSParseNode *
Parser::xmlTagContent(TokenKind tagtype, JSAtom **namep)
{
    JSParseNode *pn, *pn2, *list;
    TokenKind tt;

    pn = xmlNameExpr();
    if (!pn)
        return NULL;
    *namep = (pn->pn_arity == PN_NULLARY) ? pn->pn_atom : NULL;
    list = NULL;

    while (tokenStream.matchToken(TOK_XMLSPACE)) {
        tt = tokenStream.getToken();
        if (tt != TOK_XMLNAME && tt != TOK_LC) {
            tokenStream.ungetToken();
            break;
        }

        pn2 = xmlNameExpr();
        if (!pn2)
            return NULL;
        if (!list) {
            list = ListNode::create(tc);
            if (!list)
                return NULL;
            list->pn_type = tagtype;
            list->pn_pos.begin = pn->pn_pos.begin;
            list->initList(pn);
            pn = list;
        }
        pn->append(pn2);
        if (!XML_FOLDABLE(pn2))
            pn->pn_xflags |= PNX_CANTFOLD;

        tokenStream.matchToken(TOK_XMLSPACE);
        MUST_MATCH_TOKEN(TOK_ASSIGN, JSMSG_NO_ASSIGN_IN_XML_ATTR);
        tokenStream.matchToken(TOK_XMLSPACE);

        tt = tokenStream.getToken();
        if (tt == TOK_XMLATTR) {
            pn2 = xmlAtomNode();
        } else if (tt == TOK_LC) {
            pn2 = xmlExpr(JS_TRUE);
            pn->pn_xflags |= PNX_CANTFOLD;
        } else {
            ReportCompileErrorNumber(context, &tokenStream, NULL, JSREPORT_ERROR,
                                     JSMSG_BAD_XML_ATTR_VALUE);
            return NULL;
        }
        if (!pn2)
            return NULL;
        pn->pn_pos.end = pn2->pn_pos.end;
        pn->append(pn2);
    }

    return pn;
}

#define XML_CHECK_FOR_ERROR_AND_EOF(tt,result)                                              \
    JS_BEGIN_MACRO                                                                          \
        if ((tt) <= TOK_EOF) {                                                              \
            if ((tt) == TOK_EOF) {                                                          \
                ReportCompileErrorNumber(context, &tokenStream, NULL, JSREPORT_ERROR,       \
                                         JSMSG_END_OF_XML_SOURCE);                          \
            }                                                                               \
            return result;                                                                  \
        }                                                                                   \
    JS_END_MACRO

/*
 * Consume XML element tag content, including the TOK_XMLETAGO (</) sequence
 * that opens the end tag for the container.
 */
JSBool
Parser::xmlElementContent(JSParseNode *pn)
{
    tokenStream.setXMLTagMode(false);
    for (;;) {
        TokenKind tt = tokenStream.getToken(TSF_XMLTEXTMODE);
        XML_CHECK_FOR_ERROR_AND_EOF(tt, JS_FALSE);

        JS_ASSERT(tt == TOK_XMLSPACE || tt == TOK_XMLTEXT);
        JSAtom *textAtom = tokenStream.currentToken().t_atom;
        if (textAtom) {
            /* Non-zero-length XML text scanned. */
            JSParseNode *pn2 = xmlAtomNode();
            if (!pn2)
                return JS_FALSE;
            pn->pn_pos.end = pn2->pn_pos.end;
            pn->append(pn2);
        }

        tt = tokenStream.getToken(TSF_OPERAND);
        XML_CHECK_FOR_ERROR_AND_EOF(tt, JS_FALSE);
        if (tt == TOK_XMLETAGO)
            break;

        JSParseNode *pn2;
        if (tt == TOK_LC) {
            pn2 = xmlExpr(JS_FALSE);
            pn->pn_xflags |= PNX_CANTFOLD;
        } else if (tt == TOK_XMLSTAGO) {
            pn2 = xmlElementOrList(JS_FALSE);
            if (pn2) {
                pn2->pn_xflags &= ~PNX_XMLROOT;
                pn->pn_xflags |= pn2->pn_xflags;
            }
        } else {
            JS_ASSERT(tt == TOK_XMLCDATA || tt == TOK_XMLCOMMENT ||
                      tt == TOK_XMLPI);
            pn2 = xmlAtomNode();
        }
        if (!pn2)
            return JS_FALSE;
        pn->pn_pos.end = pn2->pn_pos.end;
        pn->append(pn2);
    }
    tokenStream.setXMLTagMode(true);

    JS_ASSERT(tokenStream.currentToken().type == TOK_XMLETAGO);
    return JS_TRUE;
}

/*
 * Return a PN_LIST node containing an XML or XMLList Initialiser.
 */
JSParseNode *
Parser::xmlElementOrList(JSBool allowList)
{
    JSParseNode *pn, *pn2, *list;
    TokenKind tt;
    JSAtom *startAtom, *endAtom;

    JS_CHECK_RECURSION(context, return NULL);

    JS_ASSERT(tokenStream.currentToken().type == TOK_XMLSTAGO);
    pn = ListNode::create(tc);
    if (!pn)
        return NULL;

    tokenStream.setXMLTagMode(true);
    tt = tokenStream.getToken();
    if (tt == TOK_ERROR)
        return NULL;

    if (tt == TOK_XMLNAME || tt == TOK_LC) {
        /*
         * XMLElement.  Append the tag and its contents, if any, to pn.
         */
        pn2 = xmlTagContent(TOK_XMLSTAGO, &startAtom);
        if (!pn2)
            return NULL;
        tokenStream.matchToken(TOK_XMLSPACE);

        tt = tokenStream.getToken();
        if (tt == TOK_XMLPTAGC) {
            /* Point tag (/>): recycle pn if pn2 is a list of tag contents. */
            if (pn2->pn_type == TOK_XMLSTAGO) {
                pn->makeEmpty();
                RecycleTree(pn, tc);
                pn = pn2;
            } else {
                JS_ASSERT(pn2->pn_type == TOK_XMLNAME ||
                          pn2->pn_type == TOK_LC);
                pn->initList(pn2);
                if (!XML_FOLDABLE(pn2))
                    pn->pn_xflags |= PNX_CANTFOLD;
            }
            pn->pn_type = TOK_XMLPTAGC;
            pn->pn_xflags |= PNX_XMLROOT;
        } else {
            /* We had better have a tag-close (>) at this point. */
            if (tt != TOK_XMLTAGC) {
                ReportCompileErrorNumber(context, &tokenStream, NULL, JSREPORT_ERROR,
                                         JSMSG_BAD_XML_TAG_SYNTAX);
                return NULL;
            }
            pn2->pn_pos.end = tokenStream.currentToken().pos.end;

            /* Make sure pn2 is a TOK_XMLSTAGO list containing tag contents. */
            if (pn2->pn_type != TOK_XMLSTAGO) {
                pn->initList(pn2);
                if (!XML_FOLDABLE(pn2))
                    pn->pn_xflags |= PNX_CANTFOLD;
                pn2 = pn;
                pn = ListNode::create(tc);
                if (!pn)
                    return NULL;
            }

            /* Now make pn a nominal-root TOK_XMLELEM list containing pn2. */
            pn->pn_type = TOK_XMLELEM;
            pn->pn_pos.begin = pn2->pn_pos.begin;
            pn->initList(pn2);
            if (!XML_FOLDABLE(pn2))
                pn->pn_xflags |= PNX_CANTFOLD;
            pn->pn_xflags |= PNX_XMLROOT;

            /* Get element contents and delimiting end-tag-open sequence. */
            if (!xmlElementContent(pn))
                return NULL;

            tt = tokenStream.getToken();
            XML_CHECK_FOR_ERROR_AND_EOF(tt, NULL);
            if (tt != TOK_XMLNAME && tt != TOK_LC) {
                ReportCompileErrorNumber(context, &tokenStream, NULL, JSREPORT_ERROR,
                                         JSMSG_BAD_XML_TAG_SYNTAX);
                return NULL;
            }

            /* Parse end tag; check mismatch at compile-time if we can. */
            pn2 = xmlTagContent(TOK_XMLETAGO, &endAtom);
            if (!pn2)
                return NULL;
            if (pn2->pn_type == TOK_XMLETAGO) {
                /* Oops, end tag has attributes! */
                ReportCompileErrorNumber(context, &tokenStream, NULL, JSREPORT_ERROR,
                                         JSMSG_BAD_XML_TAG_SYNTAX);
                return NULL;
            }
            if (endAtom && startAtom && endAtom != startAtom) {
                JSString *str = ATOM_TO_STRING(startAtom);

                /* End vs. start tag name mismatch: point to the tag name. */
                ReportCompileErrorNumber(context, &tokenStream, pn2, JSREPORT_UC | JSREPORT_ERROR,
                                         JSMSG_XML_TAG_NAME_MISMATCH, str->chars());
                return NULL;
            }

            /* Make a TOK_XMLETAGO list with pn2 as its single child. */
            JS_ASSERT(pn2->pn_type == TOK_XMLNAME || pn2->pn_type == TOK_LC);
            list = ListNode::create(tc);
            if (!list)
                return NULL;
            list->pn_type = TOK_XMLETAGO;
            list->initList(pn2);
            pn->append(list);
            if (!XML_FOLDABLE(pn2)) {
                list->pn_xflags |= PNX_CANTFOLD;
                pn->pn_xflags |= PNX_CANTFOLD;
            }

            tokenStream.matchToken(TOK_XMLSPACE);
            MUST_MATCH_TOKEN(TOK_XMLTAGC, JSMSG_BAD_XML_TAG_SYNTAX);
        }

        /* Set pn_op now that pn has been updated to its final value. */
        pn->pn_op = JSOP_TOXML;
    } else if (allowList && tt == TOK_XMLTAGC) {
        /* XMLList Initialiser. */
        pn->pn_type = TOK_XMLLIST;
        pn->pn_op = JSOP_TOXMLLIST;
        pn->makeEmpty();
        pn->pn_xflags |= PNX_XMLROOT;
        if (!xmlElementContent(pn))
            return NULL;

        MUST_MATCH_TOKEN(TOK_XMLTAGC, JSMSG_BAD_XML_LIST_SYNTAX);
    } else {
        ReportCompileErrorNumber(context, &tokenStream, NULL, JSREPORT_ERROR,
                                 JSMSG_BAD_XML_NAME_SYNTAX);
        return NULL;
    }
    tokenStream.setXMLTagMode(false);

    pn->pn_pos.end = tokenStream.currentToken().pos.end;
    return pn;
}

JSParseNode *
Parser::xmlElementOrListRoot(JSBool allowList)
{
    uint32 oldopts;
    JSParseNode *pn;

    /*
     * Force XML support to be enabled so that comments and CDATA literals
     * are recognized, instead of <! followed by -- starting an HTML comment
     * to end of line (used in script tags to hide content from old browsers
     * that don't recognize <script>).
     */
    oldopts = JS_SetOptions(context, context->options | JSOPTION_XML);
    pn = xmlElementOrList(allowList);
    JS_SetOptions(context, oldopts);
    return pn;
}

JSParseNode *
Parser::parseXMLText(JSObject *chain, bool allowList)
{
    /*
     * Push a compiler frame if we have no frames, or if the top frame is a
     * lightweight function activation, or if its scope chain doesn't match
     * the one passed to us.
     */
    JSTreeContext xmltc(this);
    xmltc.scopeChain = chain;

    /* Set XML-only mode to turn off special treatment of {expr} in XML. */
    tokenStream.setXMLOnlyMode();
    TokenKind tt = tokenStream.getToken(TSF_OPERAND);

    JSParseNode *pn;
    if (tt != TOK_XMLSTAGO) {
        ReportCompileErrorNumber(context, &tokenStream, NULL, JSREPORT_ERROR,
                                 JSMSG_BAD_XML_MARKUP);
        pn = NULL;
    } else {
        pn = xmlElementOrListRoot(allowList);
    }
    tokenStream.setXMLOnlyMode(false);

    return pn;
}

#endif /* JS_HAS_XMLSUPPORT */

#if JS_HAS_BLOCK_SCOPE
/*
 * Check whether blockid is an active scoping statement in tc. This code is
 * necessary to qualify tc->decls.lookup() hits in primaryExpr's TOK_NAME case
 * (below) where the hits come from Scheme-ish let bindings in for loop heads
 * and let blocks and expressions (not let declarations).
 *
 * Unlike let declarations ("let as the new var"), which is a kind of letrec
 * due to hoisting, let in a for loop head, let block, or let expression acts
 * like Scheme's let: initializers are evaluated without the new let bindings
 * being in scope.
 *
 * Name binding analysis is eager with fixups, rather than multi-pass, and let
 * bindings push on the front of the tc->decls JSAtomList (either the singular
 * list or on a hash chain -- see JSAtomList::AddHow) in order to shadow outer
 * scope bindings of the same name.
 *
 * This simplifies binding lookup code at the price of a linear search here,
 * but only if code uses let (var predominates), and even then this function's
 * loop iterates more than once only in crazy cases.
 */
static inline bool
BlockIdInScope(uintN blockid, JSTreeContext *tc)
{
    if (blockid > tc->blockid())
        return false;
    for (JSStmtInfo *stmt = tc->topScopeStmt; stmt; stmt = stmt->downScope) {
        if (stmt->blockid == blockid)
            return true;
    }
    return false;
}
#endif

JSParseNode *
Parser::primaryExpr(TokenKind tt, JSBool afterDot)
{
    JSParseNode *pn, *pn2, *pn3;
    JSOp op;

    JS_CHECK_RECURSION(context, return NULL);

    switch (tt) {
      case TOK_FUNCTION:
#if JS_HAS_XML_SUPPORT
        if (tokenStream.matchToken(TOK_DBLCOLON, TSF_KEYWORD_IS_NAME)) {
            pn2 = NullaryNode::create(tc);
            if (!pn2)
                return NULL;
            pn2->pn_type = TOK_FUNCTION;
            pn = qualifiedSuffix(pn2);
            if (!pn)
                return NULL;
            break;
        }
#endif
        pn = functionExpr();
        if (!pn)
            return NULL;
        break;

      case TOK_LB:
      {
        JSBool matched;
        jsuint index;

        pn = ListNode::create(tc);
        if (!pn)
            return NULL;
        pn->pn_type = TOK_RB;
        pn->pn_op = JSOP_NEWINIT;
        pn->makeEmpty();

#if JS_HAS_GENERATORS
        pn->pn_blockid = tc->blockidGen;
#endif

        matched = tokenStream.matchToken(TOK_RB, TSF_OPERAND);
        if (!matched) {
            for (index = 0; ; index++) {
                if (index == JS_ARGS_LENGTH_MAX) {
                    ReportCompileErrorNumber(context, &tokenStream, NULL, JSREPORT_ERROR,
                                             JSMSG_ARRAY_INIT_TOO_BIG);
                    return NULL;
                }

                tt = tokenStream.peekToken(TSF_OPERAND);
                if (tt == TOK_RB) {
                    pn->pn_xflags |= PNX_ENDCOMMA;
                    break;
                }

                if (tt == TOK_COMMA) {
                    /* So CURRENT_TOKEN gets TOK_COMMA and not TOK_LB. */
                    tokenStream.matchToken(TOK_COMMA);
                    pn2 = NullaryNode::create(tc);
                    pn->pn_xflags |= PNX_HOLEY;
                } else {
                    pn2 = assignExpr();
                }
                if (!pn2)
                    return NULL;
                pn->append(pn2);

                if (tt != TOK_COMMA) {
                    /* If we didn't already match TOK_COMMA in above case. */
                    if (!tokenStream.matchToken(TOK_COMMA))
                        break;
                }
            }

#if JS_HAS_GENERATORS
            /*
             * At this point, (index == 0 && pn->pn_count != 0) implies one
             * element initialiser was parsed.
             *
             * An array comprehension of the form:
             *
             *   [i * j for (i in o) for (j in p) if (i != j)]
             *
             * translates to roughly the following let expression:
             *
             *   let (array = new Array, i, j) {
             *     for (i in o) let {
             *       for (j in p)
             *         if (i != j)
             *           array.push(i * j)
             *     }
             *     array
             *   }
             *
             * where array is a nameless block-local variable.  The "roughly"
             * means that an implementation may optimize away the array.push.
             * An array comprehension opens exactly one block scope, no matter
             * how many for heads it contains.
             *
             * Each let () {...} or for (let ...) ... compiles to:
             *
             *   JSOP_ENTERBLOCK <o> ... JSOP_LEAVEBLOCK <n>
             *
             * where <o> is a literal object representing the block scope,
             * with <n> properties, naming each var declared in the block.
             *
             * Each var declaration in a let-block binds a name in <o> at
             * compile time, and allocates a slot on the operand stack at
             * runtime via JSOP_ENTERBLOCK.  A block-local var is accessed
             * by the JSOP_GETLOCAL and JSOP_SETLOCAL ops, and iterated with
             * JSOP_FORLOCAL.  These ops all have an immediate operand, the
             * local slot's stack index from fp->spbase.
             *
             * The array comprehension iteration step, array.push(i * j) in
             * the example above, is done by <i * j>; JSOP_ARRAYCOMP <array>,
             * where <array> is the index of array's stack slot.
             */
            if (index == 0 && pn->pn_count != 0 && tokenStream.matchToken(TOK_FOR)) {
                JSParseNode *pnexp, *pntop;

                /* Relabel pn as an array comprehension node. */
                pn->pn_type = TOK_ARRAYCOMP;

                /*
                 * Remove the comprehension expression from pn's linked list
                 * and save it via pnexp.  We'll re-install it underneath the
                 * ARRAYPUSH node after we parse the rest of the comprehension.
                 */
                pnexp = pn->last();
                JS_ASSERT(pn->pn_count == 1 || pn->pn_count == 2);
                pn->pn_tail = (--pn->pn_count == 1)
                              ? &pn->pn_head->pn_next
                              : &pn->pn_head;
                *pn->pn_tail = NULL;

                pntop = comprehensionTail(pnexp, pn->pn_blockid,
                                          TOK_ARRAYPUSH, JSOP_ARRAYPUSH);
                if (!pntop)
                    return NULL;
                pn->append(pntop);
            }
#endif /* JS_HAS_GENERATORS */

            MUST_MATCH_TOKEN(TOK_RB, JSMSG_BRACKET_AFTER_LIST);
        }
        pn->pn_pos.end = tokenStream.currentToken().pos.end;
        return pn;
      }

      case TOK_LC:
      {
        JSBool afterComma;
        JSParseNode *pnval;

        /*
         * A map from property names we've seen thus far to bit masks.
         * (We use ALE_INDEX/ALE_SET_INDEX).  An atom's mask includes
         * JSPROP_SETTER if we've seen a setter for it, JSPROP_GETTER
         * if we've seen as getter, and both of those if we've just
         * seen an ordinary value.
         */
        JSAutoAtomList seen(tc->parser);

        pn = ListNode::create(tc);
        if (!pn)
            return NULL;
        pn->pn_type = TOK_RC;
        pn->pn_op = JSOP_NEWINIT;
        pn->makeEmpty();

        afterComma = JS_FALSE;
        for (;;) {
            JSAtom *atom;
            tt = tokenStream.getToken(TSF_KEYWORD_IS_NAME);
            switch (tt) {
              case TOK_NUMBER:
                pn3 = NullaryNode::create(tc);
                if (!pn3)
                    return NULL;
                pn3->pn_dval = tokenStream.currentToken().t_dval;
                if (tc->needStrictChecks()) {
                    atom = js_AtomizeDouble(context, pn3->pn_dval);
                    if (!atom)
                        return NULL;
                } else {
                    atom = NULL; /* for the compiler */
                }
                break;
              case TOK_NAME:
                {
                    atom = tokenStream.currentToken().t_atom;
                    if (atom == context->runtime->atomState.getAtom)
                        op = JSOP_GETTER;
                    else if (atom == context->runtime->atomState.setAtom)
                        op = JSOP_SETTER;
                    else
                        goto property_name;

                    tt = tokenStream.getToken(TSF_KEYWORD_IS_NAME);
                    if (tt == TOK_NAME || tt == TOK_STRING) {
                        atom = tokenStream.currentToken().t_atom;
                        pn3 = NameNode::create(atom, tc);
                        if (!pn3)
                            return NULL;
                    } else if (tt == TOK_NUMBER) {
                        pn3 = NullaryNode::create(tc);
                        if (!pn3)
                            return NULL;
                        pn3->pn_dval = tokenStream.currentToken().t_dval;
                        if (tc->needStrictChecks()) {
                            atom = js_AtomizeDouble(context, pn3->pn_dval);
                            if (!atom)
                                return NULL;
                        } else {
                            atom = NULL; /* for the compiler */
                        }
                    } else {
                        tokenStream.ungetToken();
                        goto property_name;
                    }

                    /* We have to fake a 'function' token here. */
                    tokenStream.mungeCurrentToken(TOK_FUNCTION, JSOP_NOP);
                    pn2 = functionDef(JSFUN_LAMBDA, false);
                    pn2 = JSParseNode::newBinaryOrAppend(TOK_COLON, op, pn3, pn2, tc);
                    goto skip;
                }
              property_name:
              case TOK_STRING:
                atom = tokenStream.currentToken().t_atom;
                pn3 = NullaryNode::create(tc);
                if (!pn3)
                    return NULL;
                pn3->pn_atom = atom;
                break;
              case TOK_RC:
                goto end_obj_init;
              default:
                ReportCompileErrorNumber(context, &tokenStream, NULL, JSREPORT_ERROR,
                                         JSMSG_BAD_PROP_ID);
                return NULL;
            }

            op = JSOP_INITPROP;
            tt = tokenStream.getToken();
            if (tt == TOK_COLON) {
                pnval = assignExpr();
            } else {
#if JS_HAS_DESTRUCTURING_SHORTHAND
                if (tt != TOK_COMMA && tt != TOK_RC) {
#endif
                    ReportCompileErrorNumber(context, &tokenStream, NULL, JSREPORT_ERROR,
                                             JSMSG_COLON_AFTER_ID);
                    return NULL;
#if JS_HAS_DESTRUCTURING_SHORTHAND
                }

                /*
                 * Support, e.g., |var {x, y} = o| as destructuring shorthand
                 * for |var {x: x, y: y} = o|, per proposed JS2/ES4 for JS1.8.
                 */
                tokenStream.ungetToken();
                pn->pn_xflags |= PNX_DESTRUCT;
                pnval = pn3;
                if (pnval->pn_type == TOK_NAME) {
                    pnval->pn_arity = PN_NAME;
                    ((NameNode *)pnval)->initCommon(tc);
                }
#endif
            }

            pn2 = JSParseNode::newBinaryOrAppend(TOK_COLON, op, pn3, pnval, tc);
          skip:
            if (!pn2)
                return NULL;
            pn->append(pn2);

            /*
             * In strict mode code, check for duplicate property names.  Treat
             * getters and setters as distinct attributes of each property.  A
             * plain old value conflicts with a getter or a setter.
             */
            if (tc->needStrictChecks()) {
                unsigned attributesMask;
                if (op == JSOP_INITPROP) {
                    attributesMask = JSPROP_GETTER | JSPROP_SETTER;
                } else if (op == JSOP_GETTER) {
                    attributesMask = JSPROP_GETTER;
                } else if (op == JSOP_SETTER) {
                    attributesMask = JSPROP_SETTER;
                } else {
                    JS_NOT_REACHED("bad opcode in object initializer");
                    attributesMask = 0;
                }

                /*
                 * Use only string-valued atoms for detecting duplicate
                 * properties so that 1 and "1" properly collide.
                 */
                if (ATOM_IS_DOUBLE(atom)) {
                    JSString *str = js_NumberToString(context, pn3->pn_dval);
                    if (!str)
                        return JS_FALSE;
                    atom = js_AtomizeString(context, str, 0);
                    if (!atom)
                        return JS_FALSE;
                }

                JSAtomListElement *ale = seen.lookup(atom);
                if (ale) {
                    if (ALE_INDEX(ale) & attributesMask) {
                        const char *name = js_AtomToPrintableString(context, atom);
                        if (!name ||
                            !ReportStrictModeError(context, &tokenStream, tc, NULL,
                                                   JSMSG_DUPLICATE_PROPERTY, name)) {
                            return NULL;
                        }
                    }
                    ALE_SET_INDEX(ale, attributesMask | ALE_INDEX(ale));
                } else {
                    ale = seen.add(tc->parser, atom);
                    if (!ale)
                        return NULL;
                    ALE_SET_INDEX(ale, attributesMask);
                }
            }

            tt = tokenStream.getToken();
            if (tt == TOK_RC)
                goto end_obj_init;
            if (tt != TOK_COMMA) {
                ReportCompileErrorNumber(context, &tokenStream, NULL, JSREPORT_ERROR,
                                         JSMSG_CURLY_AFTER_LIST);
                return NULL;
            }
            afterComma = JS_TRUE;
        }

      end_obj_init:
        pn->pn_pos.end = tokenStream.currentToken().pos.end;
        return pn;
      }

#if JS_HAS_BLOCK_SCOPE
      case TOK_LET:
        pn = letBlock(JS_FALSE);
        if (!pn)
            return NULL;
        break;
#endif

#if JS_HAS_SHARP_VARS
      case TOK_DEFSHARP:
        pn = UnaryNode::create(tc);
        if (!pn)
            return NULL;
        pn->pn_num = (jsint) tokenStream.currentToken().t_dval;
        tt = tokenStream.getToken(TSF_OPERAND);
        if (tt == TOK_USESHARP || tt == TOK_DEFSHARP ||
#if JS_HAS_XML_SUPPORT
            tt == TOK_STAR || tt == TOK_AT ||
            tt == TOK_XMLSTAGO /* XXXbe could be sharp? */ ||
#endif
            tt == TOK_STRING || tt == TOK_NUMBER || tt == TOK_PRIMARY) {
            ReportCompileErrorNumber(context, &tokenStream, NULL, JSREPORT_ERROR,
                                     JSMSG_BAD_SHARP_VAR_DEF);
            return NULL;
        }
        pn->pn_kid = primaryExpr(tt, JS_FALSE);
        if (!pn->pn_kid)
            return NULL;
        if (!tc->ensureSharpSlots())
            return NULL;
        break;

      case TOK_USESHARP:
        /* Check for forward/dangling references at runtime, to allow eval. */
        pn = NullaryNode::create(tc);
        if (!pn)
            return NULL;
        if (!tc->ensureSharpSlots())
            return NULL;
        pn->pn_num = (jsint) tokenStream.currentToken().t_dval;
        break;
#endif /* JS_HAS_SHARP_VARS */

      case TOK_LP:
      {
        JSBool genexp;

        pn = parenExpr(NULL, &genexp);
        if (!pn)
            return NULL;
        pn->pn_parens = true;
        if (!genexp)
            MUST_MATCH_TOKEN(TOK_RP, JSMSG_PAREN_IN_PAREN);
        break;
      }

#if JS_HAS_XML_SUPPORT
      case TOK_STAR:
        pn = qualifiedIdentifier();
        if (!pn)
            return NULL;
        break;

      case TOK_AT:
        pn = attributeIdentifier();
        if (!pn)
            return NULL;
        break;

      case TOK_XMLSTAGO:
        pn = xmlElementOrListRoot(JS_TRUE);
        if (!pn)
            return NULL;
        break;
#endif /* JS_HAS_XML_SUPPORT */

      case TOK_STRING:
#if JS_HAS_SHARP_VARS
        /* FALL THROUGH */
#endif

#if JS_HAS_XML_SUPPORT
      case TOK_XMLCDATA:
      case TOK_XMLCOMMENT:
      case TOK_XMLPI:
#endif
        pn = NullaryNode::create(tc);
        if (!pn)
            return NULL;
        pn->pn_atom = tokenStream.currentToken().t_atom;
#if JS_HAS_XML_SUPPORT
        if (tt == TOK_XMLPI)
            pn->pn_atom2 = tokenStream.currentToken().t_atom2;
        else
#endif
            pn->pn_op = tokenStream.currentToken().t_op;
        break;

      case TOK_NAME:
        pn = NameNode::create(tokenStream.currentToken().t_atom, tc);
        if (!pn)
            return NULL;
        JS_ASSERT(tokenStream.currentToken().t_op == JSOP_NAME);
        pn->pn_op = JSOP_NAME;

        if ((tc->flags & (TCF_IN_FUNCTION | TCF_FUN_PARAM_ARGUMENTS)) == TCF_IN_FUNCTION &&
            pn->pn_atom == context->runtime->atomState.argumentsAtom) {
            /*
             * Flag arguments usage so we can avoid unsafe optimizations such
             * as formal parameter assignment analysis (because of the hated
             * feature whereby arguments alias formals). We do this even for
             * a reference of the form foo.arguments, which ancient code may
             * still use instead of arguments (more hate).
             */
            NoteArgumentsUse(tc);

            /*
             * Bind early to JSOP_ARGUMENTS to relieve later code from having
             * to do this work (new rule for the emitter to count on).
             */
            if (!afterDot && !(tc->flags & TCF_DECL_DESTRUCTURING) && !tc->inStatement(STMT_WITH)) {
                pn->pn_op = JSOP_ARGUMENTS;
                pn->pn_dflags |= PND_BOUND;
            }
        } else if ((!afterDot
#if JS_HAS_XML_SUPPORT
                    || tokenStream.peekToken() == TOK_DBLCOLON
#endif
                   ) && !(tc->flags & TCF_DECL_DESTRUCTURING)) {
            JSStmtInfo *stmt = js_LexicalLookup(tc, pn->pn_atom, NULL);
            if (!stmt || stmt->type != STMT_WITH) {
                JSDefinition *dn;

                JSAtomListElement *ale = tc->decls.lookup(pn->pn_atom);
                if (ale) {
                    dn = ALE_DEFN(ale);
#if JS_HAS_BLOCK_SCOPE
                    /*
                     * Skip out-of-scope let bindings along an ALE list or hash
                     * chain. These can happen due to |let (x = x) x| block and
                     * expression bindings, where the x on the right of = comes
                     * from an outer scope. See bug 496532.
                     */
                    while (dn->isLet() && !BlockIdInScope(dn->pn_blockid, tc)) {
                        do {
                            ale = ALE_NEXT(ale);
                        } while (ale && ALE_ATOM(ale) != pn->pn_atom);
                        if (!ale)
                            break;
                        dn = ALE_DEFN(ale);
                    }
#endif
                }

                if (ale) {
                    dn = ALE_DEFN(ale);
                } else {
                    ale = tc->lexdeps.lookup(pn->pn_atom);
                    if (ale) {
                        dn = ALE_DEFN(ale);
                    } else {
                        /*
                         * No definition before this use in any lexical scope.
                         * Add a mapping in tc->lexdeps from pn->pn_atom to a
                         * new node for the forward-referenced definition. This
                         * placeholder definition node will be adopted when we
                         * parse the real defining declaration form, or left as
                         * a free variable definition if we never see the real
                         * definition.
                         */
                        ale = MakePlaceholder(pn, tc);
                        if (!ale)
                            return NULL;
                        dn = ALE_DEFN(ale);

                        /*
                         * In case this is a forward reference to a function,
                         * we pessimistically set PND_FUNARG if the next token
                         * is not a left parenthesis.
                         *
                         * If the definition eventually parsed into dn is not a
                         * function, this flag won't hurt, and if we do parse a
                         * function with pn's name, then the PND_FUNARG flag is
                         * necessary for safe context->display-based optimiza-
                         * tion of the closure's static link.
                         */
                        JS_ASSERT(PN_TYPE(dn) == TOK_NAME);
                        JS_ASSERT(dn->pn_op == JSOP_NOP);
                        if (tokenStream.peekToken() != TOK_LP)
                            dn->pn_dflags |= PND_FUNARG;
                    }
                }

                JS_ASSERT(dn->pn_defn);
                LinkUseToDef(pn, dn, tc);

                /* Here we handle the backward function reference case. */
                if (tokenStream.peekToken() != TOK_LP)
                    dn->pn_dflags |= PND_FUNARG;

                pn->pn_dflags |= (dn->pn_dflags & PND_FUNARG);
            }
        }

#if JS_HAS_XML_SUPPORT
        if (tokenStream.matchToken(TOK_DBLCOLON)) {
            if (afterDot) {
                JSString *str;

                /*
                 * Here primaryExpr is called after . or .. followed by a name
                 * followed by ::. This is the only case where a keyword after
                 * . or .. is not treated as a property name.
                 */
                str = ATOM_TO_STRING(pn->pn_atom);
                tt = js_CheckKeyword(str->chars(), str->length());
                if (tt == TOK_FUNCTION) {
                    pn->pn_arity = PN_NULLARY;
                    pn->pn_type = TOK_FUNCTION;
                } else if (tt != TOK_EOF) {
                    ReportCompileErrorNumber(context, &tokenStream, NULL, JSREPORT_ERROR,
                                             JSMSG_KEYWORD_NOT_NS);
                    return NULL;
                }
            }
            pn = qualifiedSuffix(pn);
            if (!pn)
                return NULL;
        }
#endif
        break;

      case TOK_REGEXP:
      {
        JSObject *obj;

        pn = NullaryNode::create(tc);
        if (!pn)
            return NULL;

        obj = js_NewRegExpObject(context, &tokenStream,
                                 tokenStream.getTokenbuf().begin(),
                                 tokenStream.getTokenbuf().length(),
                                 tokenStream.currentToken().t_reflags);
        if (!obj)
            return NULL;
        if (!tc->compileAndGo()) {
            obj->clearParent();
            obj->clearProto();
        }

        pn->pn_objbox = tc->parser->newObjectBox(obj);
        if (!pn->pn_objbox)
            return NULL;

        pn->pn_op = JSOP_REGEXP;
        break;
      }

      case TOK_NUMBER:
        pn = NullaryNode::create(tc);
        if (!pn)
            return NULL;
        pn->pn_op = JSOP_DOUBLE;
        pn->pn_dval = tokenStream.currentToken().t_dval;
        break;

      case TOK_PRIMARY:
        pn = NullaryNode::create(tc);
        if (!pn)
            return NULL;
        pn->pn_op = tokenStream.currentToken().t_op;
        break;

      case TOK_ERROR:
        /* The scanner or one of its subroutines reported the error. */
        return NULL;

      default:
        ReportCompileErrorNumber(context, &tokenStream, NULL, JSREPORT_ERROR,
                                 JSMSG_SYNTAX_ERROR);
        return NULL;
    }
    return pn;
}

JSParseNode *
Parser::parenExpr(JSParseNode *pn1, JSBool *genexp)
{
    TokenPtr begin;
    JSParseNode *pn;

    JS_ASSERT(tokenStream.currentToken().type == TOK_LP);
    begin = tokenStream.currentToken().pos.begin;

    if (genexp)
        *genexp = JS_FALSE;
    pn = bracketedExpr();
    if (!pn)
        return NULL;

#if JS_HAS_GENERATOR_EXPRS
    if (tokenStream.matchToken(TOK_FOR)) {
        if (pn->pn_type == TOK_YIELD && !pn->pn_parens) {
            ReportCompileErrorNumber(context, &tokenStream, pn, JSREPORT_ERROR,
                                     JSMSG_BAD_GENERATOR_SYNTAX, js_yield_str);
            return NULL;
        }
        if (pn->pn_type == TOK_COMMA && !pn->pn_parens) {
            ReportCompileErrorNumber(context, &tokenStream, pn->last(), JSREPORT_ERROR,
                                     JSMSG_BAD_GENERATOR_SYNTAX, js_generator_str);
            return NULL;
        }
        if (!pn1) {
            pn1 = UnaryNode::create(tc);
            if (!pn1)
                return NULL;
        }
        pn = generatorExpr(pn1, pn);
        if (!pn)
            return NULL;
        pn->pn_pos.begin = begin;
        if (genexp) {
            if (tokenStream.getToken() != TOK_RP) {
                ReportCompileErrorNumber(context, &tokenStream, NULL, JSREPORT_ERROR,
                                         JSMSG_BAD_GENERATOR_SYNTAX, js_generator_str);
                return NULL;
            }
            pn->pn_pos.end = tokenStream.currentToken().pos.end;
            *genexp = JS_TRUE;
        }
    }
#endif /* JS_HAS_GENERATOR_EXPRS */

    return pn;
}

/*
 * Fold from one constant type to another.
 * XXX handles only strings and numbers for now
 */
static JSBool
FoldType(JSContext *cx, JSParseNode *pn, TokenKind type)
{
    if (PN_TYPE(pn) != type) {
        switch (type) {
          case TOK_NUMBER:
            if (pn->pn_type == TOK_STRING) {
                jsdouble d;
                if (!JS_ValueToNumber(cx, ATOM_KEY(pn->pn_atom), &d))
                    return JS_FALSE;
                pn->pn_dval = d;
                pn->pn_type = TOK_NUMBER;
                pn->pn_op = JSOP_DOUBLE;
            }
            break;

          case TOK_STRING:
            if (pn->pn_type == TOK_NUMBER) {
                JSString *str = js_NumberToString(cx, pn->pn_dval);
                if (!str)
                    return JS_FALSE;
                pn->pn_atom = js_AtomizeString(cx, str, 0);
                if (!pn->pn_atom)
                    return JS_FALSE;
                pn->pn_type = TOK_STRING;
                pn->pn_op = JSOP_STRING;
            }
            break;

          default:;
        }
    }
    return JS_TRUE;
}

/*
 * Fold two numeric constants.  Beware that pn1 and pn2 are recycled, unless
 * one of them aliases pn, so you can't safely fetch pn2->pn_next, e.g., after
 * a successful call to this function.
 */
static JSBool
FoldBinaryNumeric(JSContext *cx, JSOp op, JSParseNode *pn1, JSParseNode *pn2,
                  JSParseNode *pn, JSTreeContext *tc)
{
    jsdouble d, d2;
    int32 i, j;

    JS_ASSERT(pn1->pn_type == TOK_NUMBER && pn2->pn_type == TOK_NUMBER);
    d = pn1->pn_dval;
    d2 = pn2->pn_dval;
    switch (op) {
      case JSOP_LSH:
      case JSOP_RSH:
        i = js_DoubleToECMAInt32(d);
        j = js_DoubleToECMAInt32(d2);
        j &= 31;
        d = (op == JSOP_LSH) ? i << j : i >> j;
        break;

      case JSOP_URSH:
        j = js_DoubleToECMAInt32(d2);
        j &= 31;
        d = js_DoubleToECMAUint32(d) >> j;
        break;

      case JSOP_ADD:
        d += d2;
        break;

      case JSOP_SUB:
        d -= d2;
        break;

      case JSOP_MUL:
        d *= d2;
        break;

      case JSOP_DIV:
        if (d2 == 0) {
#if defined(XP_WIN)
            /* XXX MSVC miscompiles such that (NaN == 0) */
            if (JSDOUBLE_IS_NaN(d2))
                d = js_NaN;
            else
#endif
            if (d == 0 || JSDOUBLE_IS_NaN(d))
                d = js_NaN;
            else if (JSDOUBLE_IS_NEG(d) != JSDOUBLE_IS_NEG(d2))
                d = js_NegativeInfinity;
            else
                d = js_PositiveInfinity;
        } else {
            d /= d2;
        }
        break;

      case JSOP_MOD:
        if (d2 == 0) {
            d = js_NaN;
        } else {
            d = js_fmod(d, d2);
        }
        break;

      default:;
    }

    /* Take care to allow pn1 or pn2 to alias pn. */
    if (pn1 != pn)
        RecycleTree(pn1, tc);
    if (pn2 != pn)
        RecycleTree(pn2, tc);
    pn->pn_type = TOK_NUMBER;
    pn->pn_op = JSOP_DOUBLE;
    pn->pn_arity = PN_NULLARY;
    pn->pn_dval = d;
    return JS_TRUE;
}

#if JS_HAS_XML_SUPPORT

static JSBool
FoldXMLConstants(JSContext *cx, JSParseNode *pn, JSTreeContext *tc)
{
    TokenKind tt;
    JSParseNode **pnp, *pn1, *pn2;
    JSString *accum, *str;
    uint32 i, j;

    JS_ASSERT(pn->pn_arity == PN_LIST);
    tt = PN_TYPE(pn);
    pnp = &pn->pn_head;
    pn1 = *pnp;
    accum = NULL;
    if ((pn->pn_xflags & PNX_CANTFOLD) == 0) {
        if (tt == TOK_XMLETAGO)
            accum = ATOM_TO_STRING(cx->runtime->atomState.etagoAtom);
        else if (tt == TOK_XMLSTAGO || tt == TOK_XMLPTAGC)
            accum = ATOM_TO_STRING(cx->runtime->atomState.stagoAtom);
    }

    /*
     * GC Rooting here is tricky: for most of the loop, |accum| is safe via
     * the newborn string root. However, when |pn2->pn_type| is TOK_XMLCDATA,
     * TOK_XMLCOMMENT, or TOK_XMLPI it is knocked out of the newborn root.
     * Therefore, we have to add additonal protection from GC nesting under
     * js_ConcatStrings.
     */
    for (pn2 = pn1, i = j = 0; pn2; pn2 = pn2->pn_next, i++) {
        /* The parser already rejected end-tags with attributes. */
        JS_ASSERT(tt != TOK_XMLETAGO || i == 0);
        switch (pn2->pn_type) {
          case TOK_XMLATTR:
            if (!accum)
                goto cantfold;
            /* FALL THROUGH */
          case TOK_XMLNAME:
          case TOK_XMLSPACE:
          case TOK_XMLTEXT:
          case TOK_STRING:
            if (pn2->pn_arity == PN_LIST)
                goto cantfold;
            str = ATOM_TO_STRING(pn2->pn_atom);
            break;

          case TOK_XMLCDATA:
            str = js_MakeXMLCDATAString(cx, ATOM_TO_STRING(pn2->pn_atom));
            if (!str)
                return JS_FALSE;
            break;

          case TOK_XMLCOMMENT:
            str = js_MakeXMLCommentString(cx, ATOM_TO_STRING(pn2->pn_atom));
            if (!str)
                return JS_FALSE;
            break;

          case TOK_XMLPI:
            str = js_MakeXMLPIString(cx, ATOM_TO_STRING(pn2->pn_atom),
                                         ATOM_TO_STRING(pn2->pn_atom2));
            if (!str)
                return JS_FALSE;
            break;

          cantfold:
          default:
            JS_ASSERT(*pnp == pn1);
            if ((tt == TOK_XMLSTAGO || tt == TOK_XMLPTAGC) &&
                (i & 1) ^ (j & 1)) {
#ifdef DEBUG_brendanXXX
                printf("1: %d, %d => ", i, j);
                if (accum)
                    js_FileEscapedString(stdout, accum, 0);
                else
                    fputs("NULL", stdout);
                fputc('\n', stdout);
#endif
            } else if (accum && pn1 != pn2) {
                while (pn1->pn_next != pn2) {
                    pn1 = RecycleTree(pn1, tc);
                    --pn->pn_count;
                }
                pn1->pn_type = TOK_XMLTEXT;
                pn1->pn_op = JSOP_STRING;
                pn1->pn_arity = PN_NULLARY;
                pn1->pn_atom = js_AtomizeString(cx, accum, 0);
                if (!pn1->pn_atom)
                    return JS_FALSE;
                JS_ASSERT(pnp != &pn1->pn_next);
                *pnp = pn1;
            }
            pnp = &pn2->pn_next;
            pn1 = *pnp;
            accum = NULL;
            continue;
        }

        if (accum) {
            {
                AutoValueRooter tvr(cx, accum);
                str = ((tt == TOK_XMLSTAGO || tt == TOK_XMLPTAGC) && i != 0)
                      ? js_AddAttributePart(cx, i & 1, accum, str)
                      : js_ConcatStrings(cx, accum, str);
            }
            if (!str)
                return JS_FALSE;
#ifdef DEBUG_brendanXXX
            printf("2: %d, %d => ", i, j);
            js_FileEscapedString(stdout, str, 0);
            printf(" (%u)\n", str->length());
#endif
            ++j;
        }
        accum = str;
    }

    if (accum) {
        str = NULL;
        if ((pn->pn_xflags & PNX_CANTFOLD) == 0) {
            if (tt == TOK_XMLPTAGC)
                str = ATOM_TO_STRING(cx->runtime->atomState.ptagcAtom);
            else if (tt == TOK_XMLSTAGO || tt == TOK_XMLETAGO)
                str = ATOM_TO_STRING(cx->runtime->atomState.tagcAtom);
        }
        if (str) {
            accum = js_ConcatStrings(cx, accum, str);
            if (!accum)
                return JS_FALSE;
        }

        JS_ASSERT(*pnp == pn1);
        while (pn1->pn_next) {
            pn1 = RecycleTree(pn1, tc);
            --pn->pn_count;
        }
        pn1->pn_type = TOK_XMLTEXT;
        pn1->pn_op = JSOP_STRING;
        pn1->pn_arity = PN_NULLARY;
        pn1->pn_atom = js_AtomizeString(cx, accum, 0);
        if (!pn1->pn_atom)
            return JS_FALSE;
        JS_ASSERT(pnp != &pn1->pn_next);
        *pnp = pn1;
    }

    if (pn1 && pn->pn_count == 1) {
        /*
         * Only one node under pn, and it has been folded: move pn1 onto pn
         * unless pn is an XML root (in which case we need it to tell the code
         * generator to emit a JSOP_TOXML or JSOP_TOXMLLIST op).  If pn is an
         * XML root *and* it's a point-tag, rewrite it to TOK_XMLELEM to avoid
         * extra "<" and "/>" bracketing at runtime.
         */
        if (!(pn->pn_xflags & PNX_XMLROOT)) {
            pn->become(pn1);
        } else if (tt == TOK_XMLPTAGC) {
            pn->pn_type = TOK_XMLELEM;
            pn->pn_op = JSOP_TOXML;
        }
    }
    return JS_TRUE;
}

#endif /* JS_HAS_XML_SUPPORT */

static int
Boolish(JSParseNode *pn)
{
    switch (pn->pn_op) {
      case JSOP_DOUBLE:
        return pn->pn_dval != 0 && !JSDOUBLE_IS_NaN(pn->pn_dval);

      case JSOP_STRING:
        return ATOM_TO_STRING(pn->pn_atom)->length() != 0;

#if JS_HAS_GENERATOR_EXPRS
      case JSOP_CALL:
      {
        /*
         * A generator expression as an if or loop condition has no effects, it
         * simply results in a truthy object reference. This condition folding
         * is needed for the decompiler. See bug 442342 and bug 443074.
         */
        if (pn->pn_count != 1)
            break;
        JSParseNode *pn2 = pn->pn_head;
        if (pn2->pn_type != TOK_FUNCTION)
            break;
        if (!(pn2->pn_funbox->tcflags & TCF_GENEXP_LAMBDA))
            break;
        /* FALL THROUGH */
      }
#endif

      case JSOP_DEFFUN:
      case JSOP_LAMBDA:
      case JSOP_THIS:
      case JSOP_TRUE:
        return 1;

      case JSOP_NULL:
      case JSOP_FALSE:
        return 0;

      default:;
    }
    return -1;
}

JSBool
js_FoldConstants(JSContext *cx, JSParseNode *pn, JSTreeContext *tc, bool inCond)
{
    JSParseNode *pn1 = NULL, *pn2 = NULL, *pn3 = NULL;

    JS_CHECK_RECURSION(cx, return JS_FALSE);

    switch (pn->pn_arity) {
      case PN_FUNC:
      {
        uint32 oldflags = tc->flags;
        JSFunctionBox *oldlist = tc->functionList;

        tc->flags = pn->pn_funbox->tcflags;
        tc->functionList = pn->pn_funbox->kids;
        if (!js_FoldConstants(cx, pn->pn_body, tc))
            return JS_FALSE;
        pn->pn_funbox->kids = tc->functionList;
        tc->flags = oldflags;
        tc->functionList = oldlist;
        break;
      }

      case PN_LIST:
      {
        /* Propagate inCond through logical connectives. */
        bool cond = inCond && (pn->pn_type == TOK_OR || pn->pn_type == TOK_AND);

        /* Don't fold a parenthesized call expression. See bug 537673. */
        pn1 = pn2 = pn->pn_head;
        if ((pn->pn_type == TOK_LP || pn->pn_type == TOK_NEW) && pn2->pn_parens)
            pn2 = pn2->pn_next;

        /* Save the list head in pn1 for later use. */
        for (; pn2; pn2 = pn2->pn_next) {
            if (!js_FoldConstants(cx, pn2, tc, cond))
                return JS_FALSE;
        }
        break;
      }

      case PN_TERNARY:
        /* Any kid may be null (e.g. for (;;)). */
        pn1 = pn->pn_kid1;
        pn2 = pn->pn_kid2;
        pn3 = pn->pn_kid3;
        if (pn1 && !js_FoldConstants(cx, pn1, tc, pn->pn_type == TOK_IF))
            return JS_FALSE;
        if (pn2) {
            if (!js_FoldConstants(cx, pn2, tc, pn->pn_type == TOK_FORHEAD))
                return JS_FALSE;
            if (pn->pn_type == TOK_FORHEAD && pn2->pn_op == JSOP_TRUE) {
                RecycleTree(pn2, tc);
                pn->pn_kid2 = NULL;
            }
        }
        if (pn3 && !js_FoldConstants(cx, pn3, tc))
            return JS_FALSE;
        break;

      case PN_BINARY:
        pn1 = pn->pn_left;
        pn2 = pn->pn_right;

        /* Propagate inCond through logical connectives. */
        if (pn->pn_type == TOK_OR || pn->pn_type == TOK_AND) {
            if (!js_FoldConstants(cx, pn1, tc, inCond))
                return JS_FALSE;
            if (!js_FoldConstants(cx, pn2, tc, inCond))
                return JS_FALSE;
            break;
        }

        /* First kid may be null (for default case in switch). */
        if (pn1 && !js_FoldConstants(cx, pn1, tc, pn->pn_type == TOK_WHILE))
            return JS_FALSE;
        if (!js_FoldConstants(cx, pn2, tc, pn->pn_type == TOK_DO))
            return JS_FALSE;
        break;

      case PN_UNARY:
        pn1 = pn->pn_kid;

        /*
         * Kludge to deal with typeof expressions: because constant folding
         * can turn an expression into a name node, we have to check here,
         * before folding, to see if we should throw undefined name errors.
         *
         * NB: We know that if pn->pn_op is JSOP_TYPEOF, pn1 will not be
         * null. This assumption does not hold true for other unary
         * expressions.
         */
        if (pn->pn_op == JSOP_TYPEOF && pn1->pn_type != TOK_NAME)
            pn->pn_op = JSOP_TYPEOFEXPR;

        if (pn1 && !js_FoldConstants(cx, pn1, tc, pn->pn_op == JSOP_NOT))
            return JS_FALSE;
        break;

      case PN_NAME:
        /*
         * Skip pn1 down along a chain of dotted member expressions to avoid
         * excessive recursion.  Our only goal here is to fold constants (if
         * any) in the primary expression operand to the left of the first
         * dot in the chain.
         */
        if (!pn->pn_used) {
            pn1 = pn->pn_expr;
            while (pn1 && pn1->pn_arity == PN_NAME && !pn1->pn_used)
                pn1 = pn1->pn_expr;
            if (pn1 && !js_FoldConstants(cx, pn1, tc))
                return JS_FALSE;
        }
        break;

      case PN_NAMESET:
        pn1 = pn->pn_tree;
        if (!js_FoldConstants(cx, pn1, tc))
            return JS_FALSE;
        break;

      case PN_NULLARY:
        break;
    }

    switch (pn->pn_type) {
      case TOK_IF:
        if (ContainsStmt(pn2, TOK_VAR) || ContainsStmt(pn3, TOK_VAR))
            break;
        /* FALL THROUGH */

      case TOK_HOOK:
        /* Reduce 'if (C) T; else E' into T for true C, E for false. */
        switch (pn1->pn_type) {
          case TOK_NUMBER:
            if (pn1->pn_dval == 0 || JSDOUBLE_IS_NaN(pn1->pn_dval))
                pn2 = pn3;
            break;
          case TOK_STRING:
            if (ATOM_TO_STRING(pn1->pn_atom)->length() == 0)
                pn2 = pn3;
            break;
          case TOK_PRIMARY:
            if (pn1->pn_op == JSOP_TRUE)
                break;
            if (pn1->pn_op == JSOP_FALSE || pn1->pn_op == JSOP_NULL) {
                pn2 = pn3;
                break;
            }
            /* FALL THROUGH */
          default:
            /* Early return to dodge common code that copies pn2 to pn. */
            return JS_TRUE;
        }

#if JS_HAS_GENERATOR_EXPRS
        /* Don't fold a trailing |if (0)| in a generator expression. */
        if (!pn2 && (tc->flags & TCF_GENEXP_LAMBDA))
            break;
#endif

        if (pn2 && !pn2->pn_defn)
            pn->become(pn2);
        if (!pn2 || (pn->pn_type == TOK_SEMI && !pn->pn_kid)) {
            /*
             * False condition and no else, or an empty then-statement was
             * moved up over pn.  Either way, make pn an empty block (not an
             * empty statement, which does not decompile, even when labeled).
             * NB: pn must be a TOK_IF as TOK_HOOK can never have a null kid
             * or an empty statement for a child.
             */
            pn->pn_type = TOK_LC;
            pn->pn_arity = PN_LIST;
            pn->makeEmpty();
        }
        RecycleTree(pn2, tc);
        if (pn3 && pn3 != pn2)
            RecycleTree(pn3, tc);
        break;

      case TOK_OR:
      case TOK_AND:
        if (inCond) {
            if (pn->pn_arity == PN_LIST) {
                JSParseNode **pnp = &pn->pn_head;
                JS_ASSERT(*pnp == pn1);
                do {
                    int cond = Boolish(pn1);
                    if (cond == (pn->pn_type == TOK_OR)) {
                        for (pn2 = pn1->pn_next; pn2; pn2 = pn3) {
                            pn3 = pn2->pn_next;
                            RecycleTree(pn2, tc);
                            --pn->pn_count;
                        }
                        pn1->pn_next = NULL;
                        break;
                    }
                    if (cond != -1) {
                        JS_ASSERT(cond == (pn->pn_type == TOK_AND));
                        if (pn->pn_count == 1)
                            break;
                        *pnp = pn1->pn_next;
                        RecycleTree(pn1, tc);
                        --pn->pn_count;
                    } else {
                        pnp = &pn1->pn_next;
                    }
                } while ((pn1 = *pnp) != NULL);

                // We may have to change arity from LIST to BINARY.
                pn1 = pn->pn_head;
                if (pn->pn_count == 2) {
                    pn2 = pn1->pn_next;
                    pn1->pn_next = NULL;
                    JS_ASSERT(!pn2->pn_next);
                    pn->pn_arity = PN_BINARY;
                    pn->pn_left = pn1;
                    pn->pn_right = pn2;
                } else if (pn->pn_count == 1) {
                    pn->become(pn1);
                    RecycleTree(pn1, tc);
                }
            } else {
                int cond = Boolish(pn1);
                if (cond == (pn->pn_type == TOK_OR)) {
                    RecycleTree(pn2, tc);
                    pn->become(pn1);
                } else if (cond != -1) {
                    JS_ASSERT(cond == (pn->pn_type == TOK_AND));
                    RecycleTree(pn1, tc);
                    pn->become(pn2);
                }
            }
        }
        break;

      case TOK_ASSIGN:
        /*
         * Compound operators such as *= should be subject to folding, in case
         * the left-hand side is constant, and so that the decompiler produces
         * the same string that you get from decompiling a script or function
         * compiled from that same string.  As with +, += is special.
         */
        if (pn->pn_op == JSOP_NOP)
            break;
        if (pn->pn_op != JSOP_ADD)
            goto do_binary_op;
        /* FALL THROUGH */

      case TOK_PLUS:
        if (pn->pn_arity == PN_LIST) {
            size_t length, length2;
            jschar *chars;
            JSString *str, *str2;

            /*
             * Any string literal term with all others number or string means
             * this is a concatenation.  If any term is not a string or number
             * literal, we can't fold.
             */
            JS_ASSERT(pn->pn_count > 2);
            if (pn->pn_xflags & PNX_CANTFOLD)
                return JS_TRUE;
            if (pn->pn_xflags != PNX_STRCAT)
                goto do_binary_op;

            /* Ok, we're concatenating: convert non-string constant operands. */
            length = 0;
            for (pn2 = pn1; pn2; pn2 = pn2->pn_next) {
                if (!FoldType(cx, pn2, TOK_STRING))
                    return JS_FALSE;
                /* XXX fold only if all operands convert to string */
                if (pn2->pn_type != TOK_STRING)
                    return JS_TRUE;
                length += ATOM_TO_STRING(pn2->pn_atom)->flatLength();
            }

            /* Allocate a new buffer and string descriptor for the result. */
            chars = (jschar *) cx->malloc((length + 1) * sizeof(jschar));
            if (!chars)
                return JS_FALSE;
            str = js_NewString(cx, chars, length);
            if (!str) {
                cx->free(chars);
                return JS_FALSE;
            }

            /* Fill the buffer, advancing chars and recycling kids as we go. */
            for (pn2 = pn1; pn2; pn2 = RecycleTree(pn2, tc)) {
                str2 = ATOM_TO_STRING(pn2->pn_atom);
                length2 = str2->flatLength();
                js_strncpy(chars, str2->flatChars(), length2);
                chars += length2;
            }
            *chars = 0;

            /* Atomize the result string and mutate pn to refer to it. */
            pn->pn_atom = js_AtomizeString(cx, str, 0);
            if (!pn->pn_atom)
                return JS_FALSE;
            pn->pn_type = TOK_STRING;
            pn->pn_op = JSOP_STRING;
            pn->pn_arity = PN_NULLARY;
            break;
        }

        /* Handle a binary string concatenation. */
        JS_ASSERT(pn->pn_arity == PN_BINARY);
        if (pn1->pn_type == TOK_STRING || pn2->pn_type == TOK_STRING) {
            JSString *left, *right, *str;

            if (!FoldType(cx, (pn1->pn_type != TOK_STRING) ? pn1 : pn2,
                          TOK_STRING)) {
                return JS_FALSE;
            }
            if (pn1->pn_type != TOK_STRING || pn2->pn_type != TOK_STRING)
                return JS_TRUE;
            left = ATOM_TO_STRING(pn1->pn_atom);
            right = ATOM_TO_STRING(pn2->pn_atom);
            str = js_ConcatStrings(cx, left, right);
            if (!str)
                return JS_FALSE;
            pn->pn_atom = js_AtomizeString(cx, str, 0);
            if (!pn->pn_atom)
                return JS_FALSE;
            pn->pn_type = TOK_STRING;
            pn->pn_op = JSOP_STRING;
            pn->pn_arity = PN_NULLARY;
            RecycleTree(pn1, tc);
            RecycleTree(pn2, tc);
            break;
        }

        /* Can't concatenate string literals, let's try numbers. */
        goto do_binary_op;

      case TOK_STAR:
      case TOK_SHOP:
      case TOK_MINUS:
      case TOK_DIVOP:
      do_binary_op:
        if (pn->pn_arity == PN_LIST) {
            JS_ASSERT(pn->pn_count > 2);
            for (pn2 = pn1; pn2; pn2 = pn2->pn_next) {
                if (!FoldType(cx, pn2, TOK_NUMBER))
                    return JS_FALSE;
            }
            for (pn2 = pn1; pn2; pn2 = pn2->pn_next) {
                /* XXX fold only if all operands convert to number */
                if (pn2->pn_type != TOK_NUMBER)
                    break;
            }
            if (!pn2) {
                JSOp op = PN_OP(pn);

                pn2 = pn1->pn_next;
                pn3 = pn2->pn_next;
                if (!FoldBinaryNumeric(cx, op, pn1, pn2, pn, tc))
                    return JS_FALSE;
                while ((pn2 = pn3) != NULL) {
                    pn3 = pn2->pn_next;
                    if (!FoldBinaryNumeric(cx, op, pn, pn2, pn, tc))
                        return JS_FALSE;
                }
            }
        } else {
            JS_ASSERT(pn->pn_arity == PN_BINARY);
            if (!FoldType(cx, pn1, TOK_NUMBER) ||
                !FoldType(cx, pn2, TOK_NUMBER)) {
                return JS_FALSE;
            }
            if (pn1->pn_type == TOK_NUMBER && pn2->pn_type == TOK_NUMBER) {
                if (!FoldBinaryNumeric(cx, PN_OP(pn), pn1, pn2, pn, tc))
                    return JS_FALSE;
            }
        }
        break;

      case TOK_UNARYOP:
        if (pn1->pn_type == TOK_NUMBER) {
            jsdouble d;

            /* Operate on one numeric constant. */
            d = pn1->pn_dval;
            switch (pn->pn_op) {
              case JSOP_BITNOT:
                d = ~js_DoubleToECMAInt32(d);
                break;

              case JSOP_NEG:
                d = -d;
                break;

              case JSOP_POS:
                break;

              case JSOP_NOT:
                pn->pn_type = TOK_PRIMARY;
                pn->pn_op = (d == 0 || JSDOUBLE_IS_NaN(d)) ? JSOP_TRUE : JSOP_FALSE;
                pn->pn_arity = PN_NULLARY;
                /* FALL THROUGH */

              default:
                /* Return early to dodge the common TOK_NUMBER code. */
                return JS_TRUE;
            }
            pn->pn_type = TOK_NUMBER;
            pn->pn_op = JSOP_DOUBLE;
            pn->pn_arity = PN_NULLARY;
            pn->pn_dval = d;
            RecycleTree(pn1, tc);
        } else if (pn1->pn_type == TOK_PRIMARY) {
            if (pn->pn_op == JSOP_NOT &&
                (pn1->pn_op == JSOP_TRUE ||
                 pn1->pn_op == JSOP_FALSE)) {
                pn->become(pn1);
                pn->pn_op = (pn->pn_op == JSOP_TRUE) ? JSOP_FALSE : JSOP_TRUE;
                RecycleTree(pn1, tc);
            }
        }
        break;

#if JS_HAS_XML_SUPPORT
      case TOK_XMLELEM:
      case TOK_XMLLIST:
      case TOK_XMLPTAGC:
      case TOK_XMLSTAGO:
      case TOK_XMLETAGO:
      case TOK_XMLNAME:
        if (pn->pn_arity == PN_LIST) {
            JS_ASSERT(pn->pn_type == TOK_XMLLIST || pn->pn_count != 0);
            if (!FoldXMLConstants(cx, pn, tc))
                return JS_FALSE;
        }
        break;

      case TOK_AT:
        if (pn1->pn_type == TOK_XMLNAME) {
            jsval v;
            JSObjectBox *xmlbox;

            v = ATOM_KEY(pn1->pn_atom);
            if (!js_ToAttributeName(cx, &v))
                return JS_FALSE;
            JS_ASSERT(!JSVAL_IS_PRIMITIVE(v));

            xmlbox = tc->parser->newObjectBox(JSVAL_TO_OBJECT(v));
            if (!xmlbox)
                return JS_FALSE;

            pn->pn_type = TOK_XMLNAME;
            pn->pn_op = JSOP_OBJECT;
            pn->pn_arity = PN_NULLARY;
            pn->pn_objbox = xmlbox;
            RecycleTree(pn1, tc);
        }
        break;
#endif /* JS_HAS_XML_SUPPORT */

      default:;
    }

    if (inCond) {
        int cond = Boolish(pn);
        if (cond >= 0) {
            switch (pn->pn_arity) {
              case PN_LIST:
                pn2 = pn->pn_head;
                do {
                    pn3 = pn2->pn_next;
                    RecycleTree(pn2, tc);
                } while ((pn2 = pn3) != NULL);
                break;
              case PN_FUNC:
                RecycleFuncNameKids(pn, tc);
                break;
              case PN_NULLARY:
                break;
              default:
                JS_NOT_REACHED("unhandled arity");
            }
            pn->pn_type = TOK_PRIMARY;
            pn->pn_op = cond ? JSOP_TRUE : JSOP_FALSE;
            pn->pn_arity = PN_NULLARY;
        }
    }

    return JS_TRUE;
}<|MERGE_RESOLUTION|>--- conflicted
+++ resolved
@@ -715,21 +715,12 @@
  * Compile a top-level script.
  */
 JSScript *
-<<<<<<< HEAD
-JSCompiler::compileScript(JSContext *cx, JSObject *scopeChain, JSStackFrame *callerFrame,
-                          JSPrincipals *principals, uint32 tcflags,
-                          const jschar *chars, size_t length,
-                          FILE *file, const char *filename, uintN lineno,
-                          JSString *source /* = NULL */,
-                          unsigned staticLevel /* = 0 */)
-=======
 Compiler::compileScript(JSContext *cx, JSObject *scopeChain, JSStackFrame *callerFrame,
                         JSPrincipals *principals, uint32 tcflags,
                         const jschar *chars, size_t length,
                         FILE *file, const char *filename, uintN lineno,
                         JSString *source /* = NULL */,
                         unsigned staticLevel /* = 0 */)
->>>>>>> 3b2aaa18
 {
     JSArenaPool codePool, notePool;
     TokenKind tt;
@@ -750,13 +741,8 @@
     JS_ASSERT_IF(callerFrame, tcflags & TCF_COMPILE_N_GO);
     JS_ASSERT_IF(staticLevel != 0, callerFrame);
 
-<<<<<<< HEAD
-    JSCompiler jsc(cx, principals, callerFrame);
-    if (!jsc.init(chars, length, file, filename, lineno))
-=======
     Compiler compiler(cx, principals, callerFrame);
     if (!compiler.init(chars, length, file, filename, lineno))
->>>>>>> 3b2aaa18
         return NULL;
 
     JS_InitArenaPool(&codePool, "code", 1024, sizeof(jsbytecode),
@@ -764,14 +750,10 @@
     JS_InitArenaPool(&notePool, "note", 1024, sizeof(jssrcnote),
                      &cx->scriptStackQuota);
 
-<<<<<<< HEAD
-    JSCodeGenerator cg(&jsc, &codePool, &notePool, jsc.tokenStream.getLineno());
-=======
     Parser &parser = compiler.parser;
     TokenStream &tokenStream = parser.tokenStream;
 
     JSCodeGenerator cg(&parser, &codePool, &notePool, tokenStream.getLineno());
->>>>>>> 3b2aaa18
     if (!cg.init())
         return NULL;
 
@@ -1543,14 +1525,10 @@
     JS_InitArenaPool(&notePool, "note", 1024, sizeof(jssrcnote),
                      &cx->scriptStackQuota);
 
-<<<<<<< HEAD
-    JSCodeGenerator funcg(&jsc, &codePool, &notePool, jsc.tokenStream.getLineno());
-=======
     Parser &parser = compiler.parser;
     TokenStream &tokenStream = parser.tokenStream;
 
     JSCodeGenerator funcg(&parser, &codePool, &notePool, tokenStream.getLineno());
->>>>>>> 3b2aaa18
     if (!funcg.init())
         return NULL;
 
