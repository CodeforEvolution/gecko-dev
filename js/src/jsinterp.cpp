--- conflicted
+++ resolved
@@ -547,17 +547,13 @@
                          NULL /* evalInFrame */, rval);
 }
 
-<<<<<<< HEAD
 bool
-js::HasInstance(JSContext *cx, HandleObject obj, const Value &v, JSBool *bp)
-=======
-JSBool
-js::HasInstance(JSContext *cx, HandleObject obj, MutableHandleValue v, JSBool *bp)
->>>>>>> f4d6413e
+js::HasInstance(JSContext *cx, HandleObject obj, HandleValue v, JSBool *bp)
 {
     Class *clasp = obj->getClass();
+    RootedValue local(cx, v);
     if (clasp->hasInstance)
-        return clasp->hasInstance(cx, obj, &v, bp);
+        return clasp->hasInstance(cx, obj, &local, bp);
 
     RootedValue val(cx, ObjectValue(*obj));
     js_ReportValueError(cx, JSMSG_BAD_INSTANCEOF_RHS,
@@ -3330,11 +3326,7 @@
     RootedObject &obj = rootObject0;
     obj = &rref.toObject();
     JSBool cond = JS_FALSE;
-<<<<<<< HEAD
-    if (!HasInstance(cx, obj, lref, &cond))
-=======
-    if (!HasInstance(cx, obj, MutableHandleValue::fromMarkedLocation(&regs.sp[-2]), &cond))
->>>>>>> f4d6413e
+    if (!HasInstance(cx, obj, HandleValue::fromMarkedLocation(&regs.sp[-2]), &cond))
         goto error;
     regs.sp--;
     regs.sp[-1].setBoolean(cond);
