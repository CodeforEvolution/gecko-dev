# -*- Mode: makefile -*-
#
# This Source Code Form is subject to the terms of the Mozilla Public
# License, v. 2.0. If a copy of the MPL was not distributed with this
# file, You can obtain one at http://mozilla.org/MPL/2.0/.

DEPTH		= @DEPTH@
topsrcdir	= @top_srcdir@
srcdir		= @srcdir@

run_for_side_effects := $(shell echo "MAKE: $(MAKE)")
include $(DEPTH)/config/autoconf.mk

DIRS		= config

ifdef DEHYDRA_PATH
DIRS += analysis-tests
endif

ifdef JS_NATIVE_EDITLINE
DIRS += editline
endif

# editline needs to get built before the shell
ifndef JS_DISABLE_SHELL
DIRS += shell
endif

# FIXME: bug 530688 covers getting these working on Android
ifneq ($(OS_ARCH),ANDROID)
TEST_DIRS += jsapi-tests
endif

TEST_DIRS += tests

MODULE		    = js
LIBRARY_NAME	    = mozjs
STATIC_LIBRARY_NAME = js_static
GRE_MODULE	    = 1

LIBS		= $(NSPR_LIBS)

# JavaScript must be built shared, even for static builds, as it is used by
# other modules which are always built shared. Failure to do so results in
# the js code getting copied into xpinstall and jsd as well as mozilla-bin,
# and then the static data cells used for locking no longer work.
#
# In fact, we now build both a static and a shared library, as the
# JS shell would like to link to the static library.

ifdef JS_SHARED_LIBRARY
FORCE_SHARED_LIB = 1
endif
FORCE_STATIC_LIB = 1
DIST_INSTALL = 1

VPATH		= \
		$(srcdir) \
		$(srcdir)/builtin \
		$(srcdir)/devtools \
		$(srcdir)/ds \
		$(srcdir)/frontend \
		$(srcdir)/gc \
		$(srcdir)/vm \
		$(NULL)

CPPSRCS		= \
		jsalloc.cpp \
		jsanalyze.cpp \
		jsapi.cpp \
		jsarray.cpp \
		jsatom.cpp \
		jsbool.cpp \
		jsclone.cpp \
		jscntxt.cpp \
		jscompartment.cpp \
		jsdate.cpp \
		jsdbgapi.cpp \
		jsdhash.cpp \
		jsdtoa.cpp \
		jsexn.cpp \
		jsfriendapi.cpp \
		jsfun.cpp \
		jsgc.cpp \
		jscrashreport.cpp \
		jsinfer.cpp \
		jsinterp.cpp \
		jsiter.cpp \
		jslog2.cpp \
		jsmath.cpp \
		jsmemorymetrics.cpp \
		jsnativestack.cpp \
		jsnum.cpp \
		jsobj.cpp \
		json.cpp \
		jsonparser.cpp \
		jsopcode.cpp \
		jsproxy.cpp \
		jsprf.cpp \
		jsprobes.cpp \
		jspropertycache.cpp \
		jspropertytree.cpp \
		jsreflect.cpp \
		jsscope.cpp \
		jsscript.cpp \
		jsstr.cpp \
		jstypedarray.cpp \
		jsutil.cpp \
		jswatchpoint.cpp \
		jsweakmap.cpp \
		jsworkers.cpp \
		jswrapper.cpp \
		jsxml.cpp \
		prmjtime.cpp \
		sharkctl.cpp \
		ArgumentsObject.cpp \
		ScopeObject.cpp \
		Debugger.cpp \
		GlobalObject.cpp \
		ObjectImpl.cpp \
		Stack.cpp \
		String.cpp \
		BytecodeCompiler.cpp \
		BytecodeEmitter.cpp \
		FoldConstants.cpp \
		NameFunctions.cpp \
		ParallelArray.cpp \
		ParseMaps.cpp \
		ParseNode.cpp \
		Parser.cpp \
		SPSProfiler.cpp \
		TokenStream.cpp \
		TestingFunctions.cpp \
		LifoAlloc.cpp \
		Eval.cpp \
		MapObject.cpp \
		RegExpObject.cpp \
		RegExpStatics.cpp \
		RegExp.cpp \
		Marking.cpp \
		Memory.cpp \
		Statistics.cpp \
		StoreBuffer.cpp \
		StringBuffer.cpp \
		Unicode.cpp \
		Xdr.cpp \
		$(NULL)

# Changes to internal header files, used externally, massively slow down
# browser builds.  Don't add new files here unless you know what you're
# doing!
INSTALLED_HEADERS = \
		js-config.h \
		jscpucfg.h \
		js.msg \
		jsalloc.h \
		jsapi.h \
		jsatom.h \
		jsatom.tbl \
		jsclass.h \
		jsclist.h \
		jsdbgapi.h \
		jsdhash.h \
		jsfriendapi.h \
		jsgc.h \
		jslock.h \
		json.h \
		jsproxy.h \
		jsprf.h \
		jsproto.tbl \
		jsprvtd.h \
		jspubtd.h \
		jstypes.h \
		jsutil.h \
		jsversion.h \
		jswrapper.h \
		jsval.h \
		$(NULL)

######################################################
# BEGIN exported headers that are only exported
#       because of inclusion by an INSTALLED_HEADER
#
EXPORTS_NAMESPACES += ds gc

EXPORTS_ds = \
		BitArray.h \
		$(NULL)

EXPORTS_gc = \
		Barrier.h \
		Heap.h \
		Root.h \
		Statistics.h \
		StoreBuffer.h \
		$(NULL)

######################################################
# BEGIN include exported headers from the JS engine
#
#       Ultimately, after cleansing INSTALLED_HEADERS,
#       these will be the ONLY headers exported by
#       the js engine
#
VPATH		+= \
		$(srcdir)/../public \
		$(NULL)

EXPORTS_NAMESPACES += js

# If you add a header here, add it to js/src/jsapi-tests/testIntTypesABI.cpp so
# that we ensure we don't over-expose our internal integer typedefs.  Note that
# LegacyIntTypes.h below is deliberately exempted from this requirement.
EXPORTS_js = \
		HashTable.h \
		LegacyIntTypes.h \
		MemoryMetrics.h \
		TemplateLib.h \
		Utility.h \
		Vector.h \
		$(NULL)

###############################################
# BEGIN include sources for low-level code shared with mfbt
#
MFBT_ROOT = $(srcdir)/../../mfbt
VPATH += $(MFBT_ROOT)
include $(MFBT_ROOT)/exported_headers.mk


ifdef ENABLE_TRACE_LOGGING

###############################################
# BEGIN include sources for trace logging
#
CPPSRCS += 	TraceLogging.cpp

endif

ifdef ENABLE_METHODJIT

###############################################
# BEGIN include sources for the method JIT
#
VPATH += 	$(srcdir)/methodjit

CPPSRCS += 	MethodJIT.cpp \
		StubCalls.cpp \
		Compiler.cpp \
		FrameState.cpp \
		FastArithmetic.cpp \
		FastBuiltins.cpp \
		FastOps.cpp \
		LoopState.cpp \
		StubCompiler.cpp \
		MonoIC.cpp \
		PolyIC.cpp \
		ImmutableSync.cpp \
		InvokeHelpers.cpp \
		Retcon.cpp \
		TrampolineCompiler.cpp \
		$(NULL)

# Ion
ifdef ENABLE_ION
VPATH +=	$(srcdir)/ion
VPATH +=	$(srcdir)/ion/shared

CPPSRCS +=	MIR.cpp \
		Bailouts.cpp \
		BitSet.cpp \
		C1Spewer.cpp \
		CodeGenerator.cpp \
		CodeGenerator-shared.cpp \
		Ion.cpp \
		IonAnalysis.cpp \
		IonBuilder.cpp \
		IonCaches.cpp \
		IonFrames.cpp \
		IonMacroAssembler.cpp \
		IonSpewer.cpp \
		JSONSpewer.cpp \
		LICM.cpp \
		LinearScan.cpp \
		LIR.cpp \
		Lowering.cpp \
		Lowering-shared.cpp \
		MCallOptimize.cpp \
		MIRGraph.cpp \
		MoveResolver.cpp \
		EdgeCaseAnalysis.cpp \
		Snapshots.cpp \
		Safepoints.cpp \
		TypeOracle.cpp \
		TypePolicy.cpp \
		ValueNumbering.cpp \
		RangeAnalysis.cpp \
		VMFunctions.cpp \
		AliasAnalysis.cpp \
		$(NULL)
endif #ENABLE_ION
ifeq (86, $(findstring 86,$(TARGET_CPU)))
ifdef ENABLE_ION
CPPSRCS +=	CodeGenerator-x86-shared.cpp
CPPSRCS +=	IonFrames-x86-shared.cpp
CPPSRCS +=	MoveEmitter-x86-shared.cpp
CPPSRCS +=	Assembler-x86-shared.cpp
CPPSRCS +=	Lowering-x86-shared.cpp
endif #ENABLE_ION
ifeq (x86_64, $(TARGET_CPU))
ifdef _MSC_VER
ASFILES +=	TrampolineMasmX64.asm
endif
ifeq ($(OS_ARCH),WINNT)
ifdef GNU_CC
ASFILES +=	TrampolineMingwX64.s
endif
endif
ifdef SOLARIS_SUNPRO_CXX
ASFILES +=	TrampolineSUNWX64.s
endif
ifdef ENABLE_ION
VPATH +=	$(srcdir)/ion/x64
CPPSRCS += 	Lowering-x64.cpp \
		CodeGenerator-x64.cpp \
		Trampoline-x64.cpp \
		Assembler-x64.cpp \
		Bailouts-x64.cpp \
		MacroAssembler-x64.cpp \
		$(NULL)
endif #ENABLE_ION
else
ifdef ENABLE_ION
VPATH +=	$(srcdir)/ion/x86
CPPSRCS +=	Lowering-x86.cpp \
		CodeGenerator-x86.cpp \
		Trampoline-x86.cpp \
		Assembler-x86.cpp \
		Bailouts-x86.cpp \
		MacroAssembler-x86.cpp \
		$(NULL)
endif #ENABLE_ION
ifdef SOLARIS_SUNPRO_CXX
ASFILES +=	TrampolineSUNWX86.s
endif
endif
endif
ifdef ENABLE_ION
ifeq (arm, $(findstring arm, $(TARGET_CPU)))
ifdef ENABLE_ION
VPATH +=	$(srcdir)/ion/arm
CPPSRCS +=	Lowering-arm.cpp \
		CodeGenerator-arm.cpp \
		Trampoline-arm.cpp \
		Assembler-arm.cpp \
		Bailouts-arm.cpp \
		IonFrames-arm.cpp \
		MoveEmitter-arm.cpp \
		Architecture-arm.cpp \
		MacroAssembler-arm.cpp \
		$(NULL)
endif #ENABLE_ION
endif
endif #ENABLE_ION
ifeq (sparc, $(findstring sparc,$(TARGET_CPU)))
ASFILES +=	TrampolineSparc.s
endif
ifeq (mips, $(findstring mips,$(TARGET_CPU)))
CPPSRCS +=	TrampolineMIPS.cpp
endif
#
# END enclude sources for the method JIT
#############################################

endif

###############################################
# BEGIN include sources for the Nitro assembler
#

VPATH += 	$(srcdir)/assembler \
		$(srcdir)/assembler/wtf \
		$(srcdir)/assembler/jit \
		$(srcdir)/yarr \
		$(NONE)

CPPSRCS += 	ExecutableAllocator.cpp \
		PageBlock.cpp \
		YarrInterpreter.cpp \
		YarrPattern.cpp \
		YarrSyntaxChecker.cpp \
		$(NONE)

ifdef ENABLE_METHODJIT_SPEW
CPPSRCS += Logging.cpp
endif

ifneq (,$(filter-out OS2 WINNT,$(OS_ARCH)))
CPPSRCS += ExecutableAllocatorPosix.cpp \
           OSAllocatorPosix.cpp \
           $(NONE)
endif
ifeq ($(OS_ARCH),WINNT)
CPPSRCS += ExecutableAllocatorWin.cpp \
           OSAllocatorWin.cpp \
           $(NONE)
endif
ifeq ($(OS_ARCH),OS2)
CPPSRCS += ExecutableAllocatorOS2.cpp \
           OSAllocatorOS2.cpp \
           $(NONE)
endif

ifneq (,$(filter arm% sparc %86 x86_64 mips%,$(TARGET_CPU)))
ENABLE_YARR_JIT = 1
DEFINES += -DENABLE_YARR_JIT=1

VPATH += 	$(srcdir)/assembler/assembler \
		$(srcdir)/methodjit \
		$(NONE)

CPPSRCS +=	ARMAssembler.cpp \
		MacroAssemblerARM.cpp \
		MacroAssemblerX86Common.cpp \
		YarrJIT.cpp \
		$(NONE)

ifeq (86, $(findstring 86,$(TARGET_CPU)))
ifeq (x86_64, $(TARGET_CPU))
#CPPSRCS		+= only_on_x86_64.cpp
else
#CPPSRCS		+= only_on_x86.cpp
endif
endif
ifeq (arm, $(findstring arm, $(TARGET_CPU)))
#CPPSRCS		+= only_on_arm.cpp
endif

endif

#
# END enclude sources for the Nitro assembler
#############################################

ifdef JS_HAS_CTYPES
VPATH += $(srcdir)/ctypes

CPPSRCS += \
    CTypes.cpp \
    Library.cpp \
    $(NULL)

ifdef MOZ_NATIVE_FFI
LOCAL_INCLUDES = $(MOZ_FFI_CFLAGS)
else
LOCAL_INCLUDES = -Ictypes/libffi/include
endif

LOCAL_INCLUDES += \
    -I. \
    $(NULL)


ifdef MOZ_NATIVE_FFI
EXTRA_DSO_LDOPTS += $(MOZ_FFI_LIBS)
else
ifeq ($(OS_ARCH),OS2)
SHARED_LIBRARY_LIBS += \
    ctypes/libffi/.libs/ffi.a \
    $(NULL)
else
SHARED_LIBRARY_LIBS += \
    ctypes/libffi/.libs/libffi.$(LIB_SUFFIX) \
    $(NULL)
endif
endif

endif # JS_HAS_CTYPES

LOCAL_INCLUDES += -I$(MFBT_ROOT)/double-conversion

ifdef HAVE_DTRACE
INSTALLED_HEADERS += \
		$(CURDIR)/javascript-trace.h \
		$(NULL)
endif

# PerfMeasurement is available regardless of low-level support for it;
# it just doesn't necessarily do anything useful.  There is one
# implementation source file per supported operating system, plus a stub
# for unsupported OSes, plus the Javascript wrapper.
VPATH += $(srcdir)/perf
INSTALLED_HEADERS += jsperf.h
CPPSRCS += jsperf.cpp
ifdef HAVE_LINUX_PERF_EVENT_H
CPPSRCS += pm_linux.cpp
else
CPPSRCS += pm_stub.cpp
endif

EXPORTS = $(INSTALLED_HEADERS)

DASH_R		= -r

ifneq (,$(filter OS2 WINNT,$(OS_ARCH)))
SDK_LIBRARY = $(IMPORT_LIBRARY)
else
SDK_LIBRARY = $(SHARED_LIBRARY)
endif

# for compiler bug (http://support.microsoft.com/kb/982107) for MSVC x64
ifdef _MSC_VER
ifneq (,$(filter 1400 1500,$(_MSC_VER)))
ifeq ($(OS_TEST),x86_64)
ASFILES += jswin64.asm
endif
endif
endif

include $(topsrcdir)/config/config.mk

ifeq (,$(MOZ_GLUE_PROGRAM_LDFLAGS))
# When building standalone, we need to include mfbt sources, and to declare
# "exported" mfbt symbols on its behalf when we use its headers.
include $(MFBT_ROOT)/sources.mk
DEFINES += -DIMPL_MFBT
endif

EXTRA_DSO_LDOPTS += $(NSPR_LIBS)

ifndef BUILD_OPT
MOCHAFILE	= 1
endif

# Define keyword generator before rules.mk, see bug 323979 comment 50

HOST_CPPSRCS += jskwgen.cpp
HOST_SIMPLE_PROGRAMS += host_jskwgen$(HOST_BIN_SUFFIX)
GARBAGE += jsautokw.h host_jskwgen$(HOST_BIN_SUFFIX)

HOST_CPPSRCS += jsoplengen.cpp
HOST_SIMPLE_PROGRAMS += host_jsoplengen$(HOST_BIN_SUFFIX)
GARBAGE += jsautooplen.h host_jsoplengen$(HOST_BIN_SUFFIX)

GARBAGE += selfhosted.out.h

USE_HOST_CXX = 1

ifdef HAVE_DTRACE
ifneq ($(OS_ARCH),Darwin)
DTRACE_PROBE_OBJ = $(LIBRARY_NAME)-dtrace.$(OBJ_SUFFIX)
endif
MOZILLA_DTRACE_SRC = $(srcdir)/devtools/javascript-trace.d
endif

default::

ifneq (,$(CROSS_COMPILE)$(filter-out WINNT OS2,$(OS_ARCH)))
# nsinstall doesn't get built until we enter config/ in the exports phase,
# so we'll have to manually ensure it gets built here if we want to use
# $(EXPORTS)
export:: config/nsinstall$(HOST_BIN_SUFFIX)
$(PUBLIC) $(SDK_PUBLIC): config/nsinstall$(HOST_BIN_SUFFIX)

config/nsinstall$(HOST_BIN_SUFFIX): $(srcdir)/config/nsinstall.c $(srcdir)/config/pathsub.c
	$(MAKE) -C config/ nsinstall$(HOST_BIN_SUFFIX)
endif

include $(topsrcdir)/config/rules.mk

ifdef JS_HAS_CTYPES
ifndef MOZ_NATIVE_FFI
# Build libffi proper as part of the 'exports' target, so things get built
# in the right order.
export::
		$(call SUBMAKE,,ctypes/libffi)

distclean clean::
		$(call SUBMAKE,$@,ctypes/libffi)
endif
endif

# The "find any vanilla new/new[] calls" script is tailored to Linux, so
# only run it there.  That should be enough to catch any such calls that
# creep in.
check-vanilla-new:
	$(srcdir)/config/find_vanilla_new_calls $(LIBRARY)

ifeq ($(OS_ARCH),Linux)
check:: check-vanilla-new
endif

# Help ensure that the number of OOM errors in SpiderMonkey doesn't increase.
# If the number of OOM errors changes, update the number below. We intend this
# number to go down over time, by fixing OOMs.
check-ooms:
	$(wildcard $(RUN_TEST_PROGRAM)) $(PYTHON) -u $(srcdir)/config/find_OOM_errors.py --regression 125

ifeq ($(MOZ_DEBUG),1)
#check:: check-ooms
endif

<<<<<<< HEAD
## Prevent regressing in our deprecation of non-preferred memory management functions.
# We use all the files in the distribution so that different configurations
# don't give different results. We skip the contents of objdirs using |find|
# (it can't be done with %-expansion, because the files we want to skip aren't
# in the vpath).
ALL_FILES=$(shell find $(srcdir) \( -name "*.cpp" -o -name "*.h" \) ! -path "*/dist/*" ! -path "*/config/*")
check-malloc-function-usage: $(filter-out %jsalloc.h %jscntxt.h %jsutil.h, $(ALL_FILES))

	# js_malloc and friends are only used by other memory managers, and should
	# never be used elsewhere directly.
	$(srcdir)/config/check_source_count.py "\bjs_malloc\b" 0 \
		"in Makefile.in" "cx->malloc_ or rt->malloc_" $^
	$(srcdir)/config/check_source_count.py "\bjs_calloc\b" 0 \
		"in Makefile.in" "cx->calloc_ or rt->calloc_" $^
	$(srcdir)/config/check_source_count.py "\bjs_realloc\b" 0 \
		"in Makefile.in" "cx->realloc_ or rt->realloc_" $^
	$(srcdir)/config/check_source_count.py "\bjs_free\b" 0 \
		"in Makefile.in" "cx->free_" $^

	# We desire these numbers to go down, not up. See "User guide to memory
	# management within SpiderMonkey" in jsutil.h.
	$(srcdir)/config/check_source_count.py OffTheBooks:: 73 \
		"in Makefile.in" "{cx,rt}->{new_,array_new,malloc_,calloc_,realloc_}" $^
	# This should go to zero, if possible.
	$(srcdir)/config/check_source_count.py UnwantedForeground:: 31 \
		"in Makefile.in" "{cx,rt}->{free_,delete_,array_delete}" $^

ifneq ($(OS_ARCH),WINNT) # FIXME: this should be made work on Windows too.
#check:: check-malloc-function-usage FIXME: disable on JM until closer to merge time.
endif

=======
>>>>>>> 247ae269
ifdef MOZ_VALGRIND
ifndef MOZ_ASAN
JITTEST_VALGRIND_FLAG = --valgrind
endif
endif

check-jit-test::
	$(wildcard $(RUN_TEST_PROGRAM)) $(PYTHON) -u $(srcdir)/jit-test/jit_test.py \
	        --no-slow --no-progress --tinderbox --tbpl $(JITTEST_VALGRIND_FLAG) \
	        $(DIST)/bin/js$(BIN_SUFFIX)

check:: check-jit-test

# jstests doesn't have a --jitflags option, so we need to loop, updating the
# exit code (RC) after each invocation.
# FIXME: MethodJIT doesn't work for 1 test case (bug 644393), so
# --no-extensions is set to skip that test. Remove as soon as possible.
check-jstests:
	RC=0; \
	for f in `echo "$(JITFLAGS)" | tr ',' '\n'`; \
		do \
			$(wildcard $(RUN_TEST_PROGRAM)) $(PYTHON) -u $(srcdir)/tests/jstests.py \
				--tinderbox --no-progress \
				--no-extensions \
				--timeout 300 \
				--args="`echo $$f | sed 's/\(.\)/ -\1/g'`" \
				$(DIST)/bin/js$(BIN_SUFFIX); \
			RC=$$(( $$RC || $$?)); \
		done; \
	exit $$RC

# FIXME:
# We want to run check-jstests as part of |make check| on all platforms, on
# tinderbox. However, some configurations don't work quite right just yet.
# Rather than risking regressions in major configurations while fixing these
# secondary configuration, we work around them and fix the bugs later.
#
#   Bug 652154: On Windows, SM(!m !t) don't work because of path problems with
#				their unusual directory layout
#
#   Bug 652155: On Mac, SM(d) doesn't work for unknown reasons

ifeq ($(OS_ARCH),WINNT)
ifdef ENABLE_METHODJIT
endif
else
ifndef HAVE_DTRACE
#check:: check-jstests
endif
endif

DIST_GARBAGE = config.cache config.log config.status* \
   config/autoconf.mk \
   unallmakefiles js-config js-config.h js-confdefs.h

distclean::
	cat unallmakefiles | $(XARGS) rm -f
	$(RM) $(DIST_GARBAGE)

DEFINES		+= -DEXPORT_JS_API

INCLUDES	+= -I$(srcdir)

ifdef JS_THREADSAFE
DEFINES		+= -DJS_THREADSAFE
endif

ifdef JS_HAS_CTYPES
DEFINES		+= -DJS_HAS_CTYPES
DEFINES         += -DDLL_PREFIX=\"$(DLL_PREFIX)\" -DDLL_SUFFIX=\"$(DLL_SUFFIX)\"
endif

ifdef JS_VERSION
DEFINES		+= -DJS_VERSION=$(JS_VERSION)
endif

# We do not want to have obsolete NSPR functionality in threadsafe builds.
DEFINES   += -DNO_NSPR_10_SUPPORT

ifneq ($(findstring -L,$(NSPR_LIBS)),)
NSPR_STATIC_PATH = $(subst -L,,$(findstring -L,$(NSPR_LIBS)))
else
NSPR_STATIC_PATH = $(DIST)/lib
endif

ifdef MOZ_VTUNE
#CXXFLAGS += -IC:/Program\ Files/Intel/VTune/Analyzer/Include
#EXTRA_DSO_LDOPTS += C:/Program\ Files/Intel/VTune/Analyzer/Lib/VtuneApi.lib
#LIBS +=  C:/Program\ Files/Intel/VTune/Analyzer/Lib/VtuneApi.lib
endif

ifdef MOZ_ETW
# This will get the ETW provider resources into the library mozjs.dll
RESFILE = ETWProvider.res
endif

# HP-UX does not require the extra linking of "-lm"
ifeq (,$(filter HP-UX WINNT OS2,$(OS_ARCH)))
EXTRA_LIBS	+= -lm
endif

CFLAGS += $(MOZ_ZLIB_CFLAGS)
EXTRA_LIBS += $(MOZ_ZLIB_LIBS)
# Enable zlib usage if zlib has been located. When building the browser on
# Windows, MOZ_ZLIB_LIBS is empty because zlib is part of libmozglue. We thus
# also enable zlib if mozglue is present.
ifneq (,$(MOZ_ZLIB_LIBS)$(MOZ_GLUE_LDFLAGS))
DEFINES += -DUSE_ZLIB
endif

# Prevent floating point errors caused by VC++ optimizations
ifdef _MSC_VER
# XXX We should add this to CXXFLAGS, too?
CFLAGS += -fp:precise

ifeq ($(CPU_ARCH),x86)
# Workaround compiler bug on PGO (Bug 721284)
MonoIC.$(OBJ_SUFFIX): CXXFLAGS += -GL-
Compiler.$(OBJ_SUFFIX): CXXFLAGS += -GL-
# Ditto (Bug 772303)
RegExp.$(OBJ_SUFFIX): CXXFLAGS += -GL-
endif
endif # _MSC_VER

ifeq ($(OS_ARCH),FreeBSD)
EXTRA_LIBS	+= -pthread
endif
ifeq ($(OS_ARCH),Linux)
EXTRA_LIBS	+= -ldl
endif
# Silence warnings on AIX/HP-UX from non-GNU compilers
ifndef GNU_CC
ifeq ($(OS_ARCH),AIX)
# Suppress warnings from xlC
# 1540-1281: offsetof() on null non-POD types
# 1540-1608: anonymous unions using static data members
CFLAGS		+= -qsuppress=1540-1281 -qsuppress=1540-1608
CXXFLAGS	+= -qsuppress=1540-1281 -qsuppress=1540-1608
endif
ifeq ($(OS_ARCH),HP-UX)
# Suppress warnings from aCC
# 3055: anonymous unions declaring types
# 4189: offsetof() on non-POD types
CFLAGS		+= +W3055,4189
CXXFLAGS	+= +W3055,4189
endif
endif
ifeq ($(OS_ARCH),SunOS)
ifeq ($(TARGET_CPU),sparc)

ifdef GNU_CC
CFLAGS   += -mcpu=v9
CXXFLAGS += -mcpu=v9
endif # GNU_CC

endif
ifeq ($(OS_RELEASE),4.1)
EXTRA_LIBS	+= -ldl -lnsl
else
EXTRA_LIBS	+= -lposix4 -ldl -lnsl -lsocket
endif
endif

# An AIX Optimization bug causes PR_dtoa() & JS_dtoa to produce wrong result.
# This suppresses optimization for this single compilation unit.
ifeq ($(OS_ARCH),AIX)
jsatom.o: jsatom.cpp Makefile.in
	$(REPORT_BUILD)
	@$(MAKE_DEPS_AUTO_CXX)
	$(CXX) -o $@ -c $(filter-out $(MOZ_OPTIMIZE_FLAGS), $(COMPILE_CFLAGS)) $<
jsdtoa.o: jsdtoa.cpp Makefile.in
	$(REPORT_BUILD)
	@$(MAKE_DEPS_AUTO_CXX)
	$(CXX) -o $@ -c $(filter-out $(MOZ_OPTIMIZE_FLAGS), $(COMPILE_CFLAGS)) $<
endif

# Compute the linker flags that programs linking against SpiderMonkey should
# pass to get SpiderMonkey and its dependencies, beyond just the -L and -l
# for the SpiderMonkey library itself.
# - EXTRA_DSO_LDOPTS includes the NSPR -L and -l flags.
# - OS_LIBS includes libraries selected by the configure script.
# - EXTRA_LIBS includes libraries selected by this Makefile.
JS_CONFIG_LIBS=$(EXTRA_DSO_LDOPTS) $(OS_LIBS) $(EXTRA_LIBS)

# The configure script invokes this rule explicitly at configure time!
# It's important that js-config be ready by the time we're done
# configuring, because we may be running other configure scripts that
# would like to run js-config themselves, before js is built.
#
# This file and rules.mk go through a certain amount of work to decide
# which libraries to build, what to name them, and what flags to pass
# when linking them (and thus what flags its own clients must pass).
# All this information needs to go into the js-config script.  To
# avoid trying to re-compute all that in the configure script, we just
# have the configure script generate this Makefile, and then invoke
# this rule.
at=@
js-config: js-config.in Makefile $(DEPTH)/config/autoconf.mk $(topsrcdir)/config/config.mk $(topsrcdir)/config/rules.mk
	$(RM) js-config.tmp
	sed < $< > js-config.tmp \
	-e 's|$(at)prefix$(at)|$(prefix)|' \
	-e 's|$(at)exec_prefix$(at)|$(exec_prefix)|' \
	-e 's|$(at)includedir$(at)|$(includedir)|' \
	-e 's|$(at)libdir$(at)|$(libdir)|' \
	-e 's|$(at)MOZILLA_VERSION$(at)|$(MOZILLA_VERSION)|' \
	-e 's|$(at)LIBRARY_NAME$(at)|$(LIBRARY_NAME)|' \
	-e 's|$(at)NSPR_CFLAGS$(at)|$(NSPR_CFLAGS)|' \
	-e 's|$(at)JS_CONFIG_LIBS$(at)|$(JS_CONFIG_LIBS)|' \
	-e 's|$(at)MOZ_JS_LIBS$(at)|$(MOZ_JS_LIBS)|' \
	&& mv js-config.tmp $@ && chmod +x $@

SCRIPTS = js-config
SDK_BINARY = js-config

install:: $(INSTALLED_HEADERS)
	$(SYSINSTALL) $^ $(DESTDIR)$(includedir)/$(MODULE)

install:: $(SCRIPTS)
	$(SYSINSTALL) $^ $(DESTDIR)$(bindir)

install:: $(LIBRARY) $(SHARED_LIBRARY) $(IMPORT_LIBRARY)
ifneq (,$(LIBRARY))
	$(SYSINSTALL) $(LIBRARY) $(DESTDIR)$(libdir)
endif
ifneq (,$(SHARED_LIBRARY))
	$(SYSINSTALL) $(SHARED_LIBRARY) $(DESTDIR)$(libdir)
endif
ifneq (,$(IMPORT_LIBRARY))
	$(SYSINSTALL) $(IMPORT_LIBRARY) $(DESTDIR)$(libdir)
endif
	$(MAKE) -C shell install

# Extra dependancies and rules for auto-generated headers
host_jskwgen.$(OBJ_SUFFIX): jsversion.h jskeyword.tbl

# Use CURDIR to avoid finding a jsautokw.h in the source tree (from a
# previous build?) via VPATH when we're building in a separate tree.
$(CURDIR)/jsautokw.h: host_jskwgen$(HOST_BIN_SUFFIX)
	./host_jskwgen$(HOST_BIN_SUFFIX) $@

host_jsoplengen.$(OBJ_SUFFIX): jsopcode.tbl

# Use CURDIR to avoid finding a jsautooplen.h in the source tree (from
# a previous build?) via VPATH when we're building in a separate tree.
$(CURDIR)/jsautooplen.h: host_jsoplengen$(HOST_BIN_SUFFIX)
	./host_jsoplengen$(HOST_BIN_SUFFIX) $@

# Force auto-header generation before compiling any source that may use them
$(patsubst %.cc,%.$(OBJ_SUFFIX),$(CPPSRCS:%.cpp=%.$(OBJ_SUFFIX))): $(CURDIR)/jsautokw.h $(CURDIR)/jsautooplen.h

ifdef MOZ_ETW
ETWProvider.h ETWProvider.rc ETWProvider.mof: ETWProvider.man
	$(MC) -um -mof $^

jsprobes.$(OBJ_SUFFIX): ETWProvider.h

ETWProvider.res: ETWProvider.rc
	$(RC) -r -i "$(SDKDIR)Include" $^

export:: ETWProvider.res

install:: ETWProvider.mof ETWProvider.man
	$(SYSINSTALL) $^ $(DESTDIR)$(bindir)

endif

ifdef HAVE_DTRACE
$(CURDIR)/javascript-trace.h: $(srcdir)/devtools/javascript-trace.d
	dtrace -h -s $(srcdir)/devtools/javascript-trace.d -o javascript-trace.h.in
	sed -e 's/if _DTRACE_VERSION/ifdef INCLUDE_MOZILLA_DTRACE/' \
	    -e '/const/!s/char \*/const char */g' \
	    javascript-trace.h.in > javascript-trace.h

# We can't automatically generate dependencies on auto-generated headers;
# we have to list them explicitly.
$(addsuffix .$(OBJ_SUFFIX),jsprobes jsinterp jsobj): $(CURDIR)/javascript-trace.h
endif

ifdef HAVE_LINUX_PERF_EVENT_H
pm_linux.$(OBJ_SUFFIX): CXXFLAGS += $(LINUX_HEADERS_INCLUDES)
endif

# Prepare self-hosted JS code for embedding
export:: selfhosted.out.h

selfhosting_srcs := \
  $(srcdir)/builtin/array.js \
  $(NULL)

selfhosted_out_h_deps := \
  $(selfhosting_srcs) \
  $(srcdir)/js.msg \
  $(srcdir)/builtin/macros.py \
  $(srcdir)/builtin/js2c.py \
  $(srcdir)/builtin/embedjs.py

selfhosted.out.h: $(selfhosted_out_h_deps)
	$(PYTHON) $(srcdir)/builtin/embedjs.py $@ $(srcdir)/js.msg \
	  $(srcdir)/builtin/macros.py $(selfhosting_srcs)

###############################################
# BEGIN kludges for the Nitro assembler
#

# Needed to "configure" it correctly.  Unfortunately these
# flags wind up being applied to all code in js/src, not just
# the code in js/src/assembler.
CXXFLAGS += -DUSE_SYSTEM_MALLOC=1 -DENABLE_ASSEMBLER=1

ifneq (,$(ENABLE_YARR_JIT)$(ENABLE_METHODJIT))
CXXFLAGS +=  -DENABLE_JIT=1
endif

INCLUDES +=	-I$(srcdir)/assembler -I$(srcdir)/yarr

ifdef ENABLE_METHODJIT
# Build a standalone test program that exercises the assembler
# sources a bit.
TESTMAIN_OBJS = \
		Assertions.$(OBJ_SUFFIX) \
		ExecutableAllocator.$(OBJ_SUFFIX) \
		ARMAssembler.$(OBJ_SUFFIX) \
		MacroAssemblerARM.$(OBJ_SUFFIX) \
		TestMain.$(OBJ_SUFFIX) \
		jsutil.$(OBJ_SUFFIX) \
		jslog2.$(OBJ_SUFFIX)

ifeq ($(OS_ARCH),WINNT)
TESTMAIN_OBJS += ExecutableAllocatorWin.$(OBJ_SUFFIX)
else
TESTMAIN_OBJS += ExecutableAllocatorPosix.$(OBJ_SUFFIX)
endif

TestMain$(HOST_BIN_SUFFIX): $(TESTMAIN_OBJS)
	$(CXX) -o TestMain$(HOST_BIN_SUFFIX) $(TESTMAIN_OBJS)
endif

#
# END kludges for the Nitro assembler
###############################################
<|MERGE_RESOLUTION|>--- conflicted
+++ resolved
@@ -600,40 +600,6 @@
 #check:: check-ooms
 endif
 
-<<<<<<< HEAD
-## Prevent regressing in our deprecation of non-preferred memory management functions.
-# We use all the files in the distribution so that different configurations
-# don't give different results. We skip the contents of objdirs using |find|
-# (it can't be done with %-expansion, because the files we want to skip aren't
-# in the vpath).
-ALL_FILES=$(shell find $(srcdir) \( -name "*.cpp" -o -name "*.h" \) ! -path "*/dist/*" ! -path "*/config/*")
-check-malloc-function-usage: $(filter-out %jsalloc.h %jscntxt.h %jsutil.h, $(ALL_FILES))
-
-	# js_malloc and friends are only used by other memory managers, and should
-	# never be used elsewhere directly.
-	$(srcdir)/config/check_source_count.py "\bjs_malloc\b" 0 \
-		"in Makefile.in" "cx->malloc_ or rt->malloc_" $^
-	$(srcdir)/config/check_source_count.py "\bjs_calloc\b" 0 \
-		"in Makefile.in" "cx->calloc_ or rt->calloc_" $^
-	$(srcdir)/config/check_source_count.py "\bjs_realloc\b" 0 \
-		"in Makefile.in" "cx->realloc_ or rt->realloc_" $^
-	$(srcdir)/config/check_source_count.py "\bjs_free\b" 0 \
-		"in Makefile.in" "cx->free_" $^
-
-	# We desire these numbers to go down, not up. See "User guide to memory
-	# management within SpiderMonkey" in jsutil.h.
-	$(srcdir)/config/check_source_count.py OffTheBooks:: 73 \
-		"in Makefile.in" "{cx,rt}->{new_,array_new,malloc_,calloc_,realloc_}" $^
-	# This should go to zero, if possible.
-	$(srcdir)/config/check_source_count.py UnwantedForeground:: 31 \
-		"in Makefile.in" "{cx,rt}->{free_,delete_,array_delete}" $^
-
-ifneq ($(OS_ARCH),WINNT) # FIXME: this should be made work on Windows too.
-#check:: check-malloc-function-usage FIXME: disable on JM until closer to merge time.
-endif
-
-=======
->>>>>>> 247ae269
 ifdef MOZ_VALGRIND
 ifndef MOZ_ASAN
 JITTEST_VALGRIND_FLAG = --valgrind
