--- conflicted
+++ resolved
@@ -40,7 +40,6 @@
 const TOOLBARSTATE_LOADED         = 2;
 const TOOLBARSTATE_INDETERMINATE  = 3;
 
-<<<<<<< HEAD
 const UIMODE_NONE              = 0;
 const UIMODE_URLVIEW           = 1;
 const UIMODE_URLEDIT           = 2;
@@ -51,19 +50,6 @@
 const UIMODE_PANEL             = 7;
 
 const kMaxEngines = 4;
-=======
-const PANELMODE_NONE              = 0;
-const PANELMODE_URLVIEW           = 1;
-const PANELMODE_URLEDIT           = 2;
-const PANELMODE_BOOKMARK          = 3;
-const PANELMODE_BOOKMARKLIST      = 4;
-const PANELMODE_ADDONS            = 5;
-const PANELMODE_SIDEBAR           = 6;
-const PANELMODE_TABLIST           = 7;
-const PANELMODE_FULL              = 8;
-const PANELMODE_PREFS             = 9;
-
->>>>>>> d2ed3d6c
 const kDefaultFavIconURL = "chrome://browser/skin/images/default-favicon.png";
 
 var BrowserUI = {
@@ -619,7 +605,6 @@
 
       bookmark.hidden = true;
       urllist.hidden = true;
-<<<<<<< HEAD
 
       this._showPanel(UIMODE_NONE);
     }
@@ -631,34 +616,6 @@
       urllist.hidden = true;
 
       this._showPanel(UIMODE_NONE);
-=======
-      addons.hidden = true;
-      prefs.hidden = true;
-
-      let sidebarTo = toolbar.boxObject.width;
-      let tablistTo = -tablist.boxObject.width;
-      if (aMode == PANELMODE_SIDEBAR || aMode == PANELMODE_FULL)
-        sidebarTo -= sidebar.boxObject.width;
-      if (aMode == PANELMODE_TABLIST || aMode == PANELMODE_FULL)
-        tablistTo = 0;
-      sidebar.left = sidebarTo;
-      tablist.left = tablistTo;
-    }
-    else if (aMode == PANELMODE_URLEDIT) {
-      this._showToolbar();
-      toolbar.setAttribute("mode", "edit");
-      this._caption.hidden = true;
-      this._edit.hidden = false;
-      this._edit.focus();
-
-      bookmark.hidden = true;
-      urllist.hidden = true;
-      addons.hidden = true;
-      prefs.hidden = true;
-
-      sidebar.left = toolbar.boxObject.width;
-      tablist.left = -tablist.boxObject.width;
->>>>>>> d2ed3d6c
     }
     else if (aMode == UIMODE_BOOKMARK) {
       this._showToolbar(true);
@@ -666,12 +623,6 @@
 
       urllist.hidden = true;
       bookmark.hidden = false;
-<<<<<<< HEAD
-=======
-      addons.hidden = true;
-      prefs.hidden = true;
-
->>>>>>> d2ed3d6c
       bookmark.width = container.boxObject.width;
 
       this._showPanel(UIMODE_NONE);
@@ -680,16 +631,7 @@
       this._showToolbar(false);
       this._editToolbar(false);
 
-<<<<<<< HEAD
       window.addEventListener("keypress", this.closePopup, false);
-=======
-      bookmark.hidden = true;
-      addons.hidden = true;
-      prefs.hidden = true;
-
-      sidebar.left = toolbar.boxObject.width;
-      tablist.left = -tablist.boxObject.width;
->>>>>>> d2ed3d6c
 
       bookmark.hidden = true;
       urllist.hidden = false;
@@ -703,12 +645,6 @@
       this._editToolbar(false);
 
       bookmark.hidden = true;
-<<<<<<< HEAD
-=======
-      prefs.hidden = true;
-      sidebar.left = toolbar.boxObject.width;
-      tablist.left = -tablist.boxObject.width;
->>>>>>> d2ed3d6c
 
       let addons = document.getElementById("addons-container");
       if (addons.getAttribute("src") == "")
@@ -717,9 +653,10 @@
       if (dloads.getAttribute("src") == "")
         dloads.setAttribute("src", "chrome://mozapps/content/downloads/downloads.xul");
 
+      PreferencesUI.init();
+
       this._showPanel(aMode);
     }
-<<<<<<< HEAD
     else if (aMode == UIMODE_TABS || aMode == UIMODE_CONTROLS) {
       this._showPanel(aMode);
     }
@@ -729,38 +666,6 @@
       urllist.hidden = true;
       bookmark.hidden = true;
       this._showPanel(aMode);
-=======
-    else if (aMode == PANELMODE_PREFS) {
-      this._showToolbar();
-      toolbar.setAttribute("mode", "view");
-      this._edit.hidden = true;
-      this._edit.reallyClosePopup();
-      this._caption.hidden = false;
-
-      bookmark.hidden = true;
-      urllist.hidden = true;
-      addons.hidden = true;
-      prefs.hidden = false;
-      sidebar.left = toolbar.boxObject.width;
-      tablist.left = -tablist.boxObject.width;
-
-      prefs.width = container.boxObject.width;
-      prefs.height = container.boxObject.height - toolbar.boxObject.height;
-
-      PreferencesUI.init();
-    }
-      else if (aMode == PANELMODE_NONE) {
-      this._hideToolbar();
-
-      sidebar.left = toolbar.boxObject.width;
-      tablist.left = -tablist.boxObject.width;
-
-      this._edit.reallyClosePopup();
-      urllist.hidden = true;
-      bookmark.hidden = true;
-      addons.hidden = true;
-      prefs.hidden = true;
->>>>>>> d2ed3d6c
     }
   },
 
@@ -896,12 +801,8 @@
       case "cmd_newTab":
       case "cmd_closeTab":
       case "cmd_actions":
-<<<<<<< HEAD
       case "cmd_panel":
-=======
-      case "cmd_prefs":
       case "cmd_sanitize":
->>>>>>> d2ed3d6c
         isSupported = true;
         break;
       default:
@@ -966,14 +867,6 @@
         this.showBookmarks();
         break;
       case "cmd_menu":
-<<<<<<< HEAD
-=======
-        // XXX Remove PANELMODE_ADDON when design changes
-        if (this.mode == PANELMODE_FULL || this.mode == PANELMODE_ADDONS || this.mode == PANELMODE_PREFS)
-          this.show(PANELMODE_NONE);
-        else
-          this.show(PANELMODE_FULL);
->>>>>>> d2ed3d6c
         break;
       case "cmd_newTab":
         this.newTab();
@@ -981,8 +874,8 @@
       case "cmd_closeTab":
         Browser.content.removeTab(Browser.content.browser);
         break;
-<<<<<<< HEAD
-      case "cmd_actions":
+      case "cmd_sanitize":
+        Sanitizer.sanitize();
         break;
       case "cmd_panel":
       {
@@ -990,18 +883,6 @@
         this.show(mode);
         break;
       }
-=======
-      case "cmd_addons":
-        this.show(PANELMODE_ADDONS);
-        break;
-      case "cmd_prefs":
-      case "cmd_actions":
-        this.show(PANELMODE_PREFS);
-        break;
-      case "cmd_sanitize":
-        Sanitizer.sanitize();
-        break;
->>>>>>> d2ed3d6c
     }
   }
 };
